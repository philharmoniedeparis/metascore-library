--- conflicted
+++ resolved
@@ -54,11 +54,7 @@
     "array-callback-return":        ["error"],                                                       // enforce return statements in callbacks of array methods
     "block-scoped-var":             ["error"],                                                       // enforce the use of variables within the scope they are defined
     //"class-methods-use-this":       ["warn"],                                                        // enforce that class methods utilize this
-<<<<<<< HEAD
-    "complexity":                   ["warn", 6],                                                     // enforce a maximum cyclomatic complexity allowed in a program
-=======
     "complexity":                   ["warn", 20],                                                     // enforce a maximum cyclomatic complexity allowed in a program
->>>>>>> 52202352
     "consistent-return":            ["warn"],                                                       // require return statements to either always or never specify values
     "curly":                        ["error", "all"],                                                // enforce consistent brace style for all control statements
     //"default-case":                 ["warn"],                                                        // require default cases in switch statements
