:local(.className){
    .top {
        height: 2em;
        display: flex;
        flex-direction: row;

        .time.field{
            display: flex;
            width: 10em;
            flex: 0 0 auto;
            box-sizing: border-box;
            border-right: 1px solid #7b7b7b;

            .input-wrapper{
                height: 100%;
                background: #0000fe;

                input{
                    width: 100%;
                    height: 100%;
                    padding: 0;
                    text-align: center;
                    color: #fff;
                }
            }

            button[data-action="play"]{
                display: none;
                width: 2em;
                background: url('../../img/editor/controller/play.svg') 50% 50% no-repeat;
                background-size: 25%;
            }
        }

        .overview {
            display: flex;
            flex-direction: column;
            flex: 1;

            .buffer-indicator{
                height: 15%;
            }

            .waveform-overview{
                flex-grow: 1;
            }

        }
    }

    .middle {
        height: 10em;
        display: flex;
        flex-direction: row;
        border-bottom: 1px solid #7b7b7b;

        > .controls {
            width: 10em;
            flex: 0 0 auto;
            display: flex;
            flex-direction: column;
            box-sizing: border-box;
            border-right: 1px solid #7b7b7b;

            .buttons{
                flex-grow: 1;
                display: flex;
                flex-direction: row;
                justify-content: center;
                align-items: center;

                button{
                    border: none;
                    outline: none;
                    background-color: transparent;
                    background-repeat: no-repeat;

                    &[data-action="rewind"]{
                        flex: 0 0 14%;
                        margin-right: 5%;
                        padding: 7%; /* 50% of flex-basis for 1:1 ratio*/
                        background-size: contain;
                        background-image: url('../../img/editor/controller/rewind.svg');
                    }

                    &[data-action="play"]{
                        position: relative;
                        flex: 0 0 50%;
                        margin-right: 14%;
                        padding: 25%; /* 50% of flex-basis for 1:1 ratio*/
                        background: #fff;
                        border-radius: 50%;
                        box-shadow: inset 0px 8px 48px #ddd;

                        &::before{
                            content: "";
                            position: absolute;
                            top: 5px;
                            right: 5px;
                            bottom: 5px;
                            left: 5px;
                            background-color: #f7f7f7;
                            background-image: linear-gradient(to bottom, #f7f7f7 0%, #e7e7e7 100%);
                            color: #a7a7a7;
                            border-radius: 50%;
                            box-shadow: 0px 3px 8px #aaa, inset 0px 2px 3px #fff;
                        }

                        &::after{
                            content: "";
                            position: absolute;
                            top: 0;
                            left: 0;
                            width: 100%;
                            height: 100%;
                            background: url('../../img/editor/controller/play.svg') 50% 50% no-repeat;
                            background-size: 25%;
                        }

                        &:hover{
                            &::before{
                                background: #f5f5f5;
                            }

                            &::after{
                                opacity: 1;
                            }
                        }

                        &:active{
                            &::before{
                                background-image: linear-gradient(to top, #f7f7f7 0%, #e7e7e7 100%);
                            }
                        }
                    }
                }
            }

            &::after{
                content: "";
                flex: 0 0 20px;
                margin-bottom: 5px;
                background-image: url('../../img/logo-metaScore.png');
                background-repeat: no-repeat;
                background-size: contain;
                background-position: center center;
                opacity: 0.75;
            }
        }

        .waveform-zoom {
            flex: 1 1 auto;
        }
    }

    .bottom {
<<<<<<< HEAD
        height: 10em;
        overflow-x: hidden;
        overflow-y: scroll;
=======
        flex: 1;
        overflow: hidden;
>>>>>>> 85fb7f8c

        .bottom-content-wrapper{
            display: flex;
            flex-direction: row;
            overflow-x: hidden;

            .timeline-handles {
                width: 10em;
                flex: 0 0 auto;

                .track-handle{
                    .info{
                        border-right: 1px solid #7b7b7b;
                    }
                }
            }

            .timeline {
                flex: 1 1 auto;
                position: relative;
            }
        }
    }

    &.minimized{
        .top{
            .time.field{
                button[data-action="play"]{
                    display: block;
                }
            }
        }

        .middle{
            display: none;
        }

        .bottom{
            display: none;
        }
    }

    &.playing{
        .top{
            .time.field{
                button[data-action="play"]{
                    background-image: url('../../img/editor/controller/pause.svg');
                }
            }
        }

        .middle{
            > .controls{
                .buttons{
                    button[data-action="play"]::after{
                        background-image: url('../../img/editor/controller/pause.svg');
                    }
                }
            }
        }
    }

    &.disabled{
        opacity: 0.5;
        pointer-events: none;
    }
}<|MERGE_RESOLUTION|>--- conflicted
+++ resolved
@@ -154,14 +154,9 @@
     }
 
     .bottom {
-<<<<<<< HEAD
         height: 10em;
         overflow-x: hidden;
         overflow-y: scroll;
-=======
-        flex: 1;
-        overflow: hidden;
->>>>>>> 85fb7f8c
 
         .bottom-content-wrapper{
             display: flex;
