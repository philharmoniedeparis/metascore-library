--- conflicted
+++ resolved
@@ -41,16 +41,11 @@
             }
 
             &.video{
-<<<<<<< HEAD
                 display: flex;
                 flex-direction: column;
                 justify-content: center;
-                min-width: 50px;
-                min-height: 50px;
-=======
                 min-width: 10px;
                 min-height: 10px;
->>>>>>> 52202352
                 overflow: hidden;
                 background-color: rgb(0, 0, 0);
                 border: 0px solid rgb(0, 0, 0);
