--- conflicted
+++ resolved
@@ -341,14 +341,8 @@
      * @private
      */
     appendResults(guides){
-<<<<<<< HEAD
-=======
-        let count = 0,
-            row,
-            revision_wrapper, revision_field,
-            groups, button;
-
->>>>>>> 8643f303
+        let count = 0;
+
         guides.forEach((guide) => {
             if(!(guide.permissions.update || guide.permissions.clone)){
                 return;
