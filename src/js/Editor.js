--- conflicted
+++ resolved
@@ -28,11 +28,6 @@
 
 /**
  * Provides the main Editor class
-<<<<<<< HEAD
-=======
- *
- * @emits {ready} Fired when the editor is fully setup.
- * @param {Editor} editor The editor instance
  *
  * @emits {playerload} Fired when the player has loaded.
  * @param {Editor} editor The editor instance.
@@ -46,7 +41,6 @@
  * @param {Editor} editor The editor instance.
  * @param {Component} component The component instance.
  * @param {number} position The new position.
->>>>>>> 16bc03d5
  */
 export class Editor extends Dom {
 
