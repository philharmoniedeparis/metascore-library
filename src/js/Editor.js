import Dom from './core/Dom';
import {naturalCompare} from './core/utils/String';
import {naturalSortInsensitive} from './core/utils/Array';
import {isArray, isNumber, isObject, isEmpty} from './core/utils/Var';
import Locale from './core/Locale';
import MainMenu from './editor/MainMenu';
import Resizable from './core/ui/Resizable';
import BlockPanel from './editor/panel/Block';
import PagePanel from './editor/panel/Page';
import ElementPanel from './editor/panel/Element';
import History from './editor/History';
import Alert from './core/ui/overlay/Alert';
import LoadMask from './core/ui/overlay/LoadMask';
import Clipboard from './core/Clipboard';
import Ajax from './core/Ajax';
import ContextMenu from './core/ui/ContextMenu';
import GuideDetails from './editor/overlay/GuideDetails';
import GuideSelector from './editor/overlay/GuideSelector';
import Share from './editor/overlay/Share';
import TimeField from './editor/field/Time';
import Controller from './editor/Controller';

import {className} from '../css/Editor.less';

/**
 * Provides the main Editor class
 *
 * @emits {ready} Fired when the editor is fully setup
 * @param {Object} editor The editor instance
 */
export default class Editor extends Dom {

    /**
     * Instantiate
     *
     * @param {Object} configs Custom configs to override defaults
     * @property {Mixed} [container='body'] The HTMLElement, Dom instance, or CSS selector to which the editor should be appended
     * @property {String} [player_url=''] The base URL of players
     * @property {String} [api_url=''] The base URL of the RESTful API
     * @property {String} [help_url=''] The base URL of the RESTful API
     * @property {String} [player_api_help_url=''] The URL of the player API help page
     * @property {String} [account_url=''] The URL of the user account page
     * @property {String} [logout_url=''] The URL of the user logout page
     * @property {String} [user_groups={}] The list of groups the current user belongs to
     * @property {Boolean} [reload_player_on_save=false] Whether to reload the player each time the guide is saved or not
     * @property {String} [lang='en'] The language to use for i18n
     * @property {Object} [xhr={}] Custom options to send with each XHR request. See {@link Ajax.send} for available options
     * @property {Object} [guide_details={}] Configs to send to the GuideDetails overlay
     */
    constructor(configs) {
        // call parent constructor
        super('<div/>', {'class': `metaScore-editor ${className}`, 'tabindex': 0});

        /**
         * The configuration values
         * @type {Object}
         */
        this.configs = Object.assign({}, this.constructor.getDefaults(), configs);

        if(this.configs.container){
            this.appendTo(this.configs.container);
        }

        if('locale' in this.configs){
            Locale.load(this.configs.locale, this.onLocaleLoad.bind(this));
        }
        else{
            this.init();
        }
    }

    /**
    * Get the default config values
    *
    * @return {Object} The default values
    */
    static getDefaults(){
        return {
            'container': 'body',
            'player_url': '',
            'api_url': '',
            'help_url': '',
            'player_api_help_url': '',
            'account_url': '',
            'logout_url': '',
            'user_groups': {},
            'reload_player_on_save': false,
            'lang': 'en',
            'xhr': {},
            'guide_details': {}
        };
    }

    /**
    * Get the version number
    *
    * @return {String} The version number
    */
    static getVersion(){
        return "[[VERSION]]";
    }

    /**
    * Get the revirsion number
    *
    * @return {String} The revirsion number
    */
    static getRevision(){
        return "[[REVISION]]";
    }

    /**
    * Initialize
    */
    init(){
        const top =  new Dom('<div/>', {'id': 'top'}).appendTo(this);

        /**
         * The top menu
         * @type {MainMenu}
         */
        this.mainmenu = new MainMenu().appendTo(top)
            .toggleItem('help', this.configs.help_url ? true : false)
            .toggleItem('account', this.configs.account_url ? true : false)
            .toggleItem('logout', this.configs.logout_url ? true : false)
            .addDelegate('button[data-action]', 'click', this.onMainmenuClick.bind(this))
            .addDelegate('.checkbox.field[data-action="edit-toggle"]', 'valuechange', this.onMainmenuEditToggleFieldChange.bind(this))
            .addDelegate('.number.field[data-action="r-index"]', 'valuechange', this.onMainmenuRindexFieldChange.bind(this));

        const center =  new Dom('<div/>', {'id': 'center'}).appendTo(this);

        const left =  new Dom('<div/>', {'id': 'left'}).appendTo(center);

        /**
         * The workspace
         * @type {Dom}
         */
        this.workspace = new Dom('<div/>', {'class': 'workspace'}).appendTo(left);

        /**
         * The horizontal ruler
         * @type {Dom}
         */
        this.h_ruler = new Dom('<div/>', {'class': 'ruler horizontal'}).appendTo(this.workspace);

        /**
         * The vertical ruler
         * @type {Dom}
         */
        this.v_ruler = new Dom('<div/>', {'class': 'ruler vertical'}).appendTo(this.workspace);

        const bottom =  new Dom('<div/>', {'id': 'bottom'}).appendTo(left);

        /**
         * The controller
         * @type {Controller}
         */
        this.controller = new Controller()
            .addListener('timeset', this.onControllerTimeSet.bind(this))
            .addDelegate('.time.field', 'valuechange', this.onControllerTimeFieldChange.bind(this))
            .addDelegate('button', 'click', this.onControllerButtonClick.bind(this))
            .appendTo(bottom);

        const right =  new Dom('<div/>', {'id': 'right'}).appendTo(center)
            .addListener('resizestart', this.onSidebarResizeStart.bind(this))
            .addListener('resizeend', this.onSidebarResizeEnd.bind(this));

        /**
         * The sidebar resizer
         * @type {Resizable}
         */
        this.sidebar_resizer = new Resizable({target: right, directions: ['left']});
        this.sidebar_resizer.getHandle('left')
            .addListener('dblclick', this.onSidebarResizeDblclick.bind(this));

        /**
         * The sidebar
         * @type {Dom}
         */
        this.sidebar = new Dom('<div/>', {'class': 'sidebar'}).appendTo(right);

        /**
         * The list of panels
         * @type {Object}
         */
        this.panels = {};

        this.panels.block = new BlockPanel().appendTo(this.sidebar)
            .addListener('componentset', this.onBlockSet.bind(this))
            .addListener('componentunset', this.onBlockUnset.bind(this))
            .addListener('valueschange', this.onBlockPanelValueChange.bind(this));

        this.panels.block.getToolbar()
            .addDelegate('.selector', 'valuechange', this.onBlockPanelSelectorChange.bind(this))
            .addDelegate('.buttons [data-action]', 'click', this.onBlockPanelToolbarClick.bind(this));

        this.panels.page = new PagePanel().appendTo(this.sidebar)
            .addListener('componentset', this.onPageSet.bind(this))
            .addListener('componentunset', this.onPageUnset.bind(this))
            .addListener('valueschange', this.onPagePanelValueChange.bind(this));

        this.panels.page.getToolbar()
            .addDelegate('.selector', 'valuechange', this.onPagePanelSelectorChange.bind(this))
            .addDelegate('.buttons [data-action]', 'click', this.onPagePanelToolbarClick.bind(this));

        this.panels.element = new ElementPanel().appendTo(this.sidebar)
            .addListener('componentset', this.onElementSet.bind(this))
            .addListener('beforecursoradvancededitmodeunlock', this.onElementPanelBeforeCursorAdvancedEditModeUnlock.bind(this))
            .addListener('valueschange', this.onElementPanelValueChange.bind(this));

        this.panels.element.getToolbar()
            .addDelegate('.selector', 'valuechange', this.onElementPanelSelectorChange.bind(this))
            .addDelegate('.buttons [data-action]', 'click', this.onElementPanelToolbarClick.bind(this));

        /**
         * The grid
         * @type {Dom}
         */
        this.grid = new Dom('<div/>', {'class': 'grid'}).appendTo(this.workspace);

        /**
         * The undo/redo handler
         * @type {History}
         */
        this.history = new History()
            .addListener('add', this.onHistoryAdd.bind(this))
            .addListener('undo', this.onHistoryUndo.bind(this))
            .addListener('redo', this.onHistoryRedo.bind(this));

        /**
         * The clipboard handler
         * @type {Clipboard}
         */
        this.clipboard = new Clipboard();

        // prevent the custom contextmenu from overriding the native one in inputs
        this.addDelegate('input', 'contextmenu', (evt) => {
            evt.stopImmediatePropagation();
            evt.stopPropagation();
        });

        /**
         * The guide details overlay
         * @type {GuideDetails}
         */
        this.detailsOverlay = new GuideDetails(this.configs.guide_details)
            .addListener('show', this.onDetailsOverlayShow.bind(this))
            .addListener('submit', this.onDetailsOverlaySubmit.bind(this));

        Dom.addListener(window, 'hashchange', this.onWindowHashChange.bind(this));
        Dom.addListener(window, 'beforeunload', this.onWindowBeforeUnload.bind(this));

        this
            .addListener('mousedown', this.onMousedown.bind(this))
            .addListener('keydown', this.onKeydown.bind(this))
            .addListener('keyup', this.onKeyup.bind(this))
            .addDelegate('.time.field', 'valuein', this.onTimeFieldIn.bind(this))
            .addDelegate('.time.field', 'valueout', this.onTimeFieldOut.bind(this))
            .setDirty(false)
            .setEditing(false)
            .updateMainmenu()
            .setupContextMenus()
            .loadPlayerFromHash();

        this.triggerEvent('ready', {'editor': this}, false, false);

    }

    /**
     * Setup the context menus
     *
     * @return {this}
     */
    setupContextMenus(){

        /**
         * The editor's context menu
         * @type {ContextMenu}
         */
        this.contextmenu = new ContextMenu({'target': this, 'items': {
            'about': {
                'text': Locale.t('editor.contextmenu.about', 'metaScore v.!version r.!revision', {'!version': this.constructor.getVersion(), '!revision': this.constructor.getRevision()})
            }
        }})
        .appendTo(this);

        /**
         * The player's context menu
         * @type {ContextMenu}
         */
        this.player_contextmenu = new ContextMenu({'target': null, 'items': {
                'add-element': {
                    'text': Locale.t('editor.contextmenu.add-element', 'Add an element'),
                    'items': {
                        'add-element-cursor': {
                            'text': Locale.t('editor.contextmenu.add-element-cursor', 'Cursor'),
                            'callback': (context) => {
                                this.addPlayerComponents('element', {'type': 'Cursor'}, context.el.closest('.metaScore-component.page')._metaScore);
                            }
                        },
                        'add-element-image': {
                            'text': Locale.t('editor.contextmenu.add-element-image', 'Image'),
                            'callback': (context) => {
                                this.addPlayerComponents('element', {'type': 'Image'}, context.el.closest('.metaScore-component.page')._metaScore);
                            }
                        },
                        'add-element-text': {
                            'text': Locale.t('editor.contextmenu.add-element-text', 'Text'),
                            'callback': (context) => {
                                this.addPlayerComponents('element', {'type': 'Text'}, context.el.closest('.metaScore-component.page')._metaScore);
                            }
                        }
                    },
                    'toggler': (context) => {
                        return (this.editing === true) && (context.el.closest('.metaScore-component.page') ? true : false);
                    }
                },
                'select-elements': {
                    'text': Locale.t('editor.contextmenu.select-elements', 'Select all elements'),
                    'callback': (context) => {
                        const page = context.el.closest('.metaScore-component.page')._metaScore;

                        this.panels.block.setComponent(page.getParent());
                        this.panels.page.setComponent(page);

                        page.getChildren().forEach((element, index) => {
                            this.panels.element.setComponent(element, index > 0);
                        });
                    },
                    'toggler': (context) => {
                        return (this.editing === true) && (context.el.closest('.metaScore-component.page') ? true : false);
                    }
                },
                'select-elements-matching-index': {
                    'text': Locale.t('editor.contextmenu.select-elements-matching-index', 'Select all elements of the current reading index'),
                    'callback': (context) => {
                        const rindex = this.getPlayer().getReadingIndex();
                        const page = context.el.closest('.metaScore-component.page')._metaScore;

                        this.panels.block.setComponent(page.getParent());
                        this.panels.page.setComponent(page);
                        this.panels.element.unsetComponents();

                        page.getChildren().forEach((element) => {
                            if(element.getPropertyValue('r-index') === rindex){
                                this.panels.element.setComponent(element, true);
                            }
                        });
                    },
                    'toggler': (context) => {
                        return (this.editing === true) && (context.el.closest('.metaScore-component.page') ? true : false);
                    }
                },
                'copy-elements': {
                    'text': () => {
                        if(this.panels.element.getComponents().length > 0){
                            return Locale.t('editor.contextmenu.copy-selected-elements', 'Copy selected elements');
                        }
                        return Locale.t('editor.contextmenu.copy-element', 'Copy element');
                    },
                    'callback': (context) => {
                        const configs = [];
                        let elements = this.panels.element.getComponents();

                        if(elements.length === 0){
                            elements = [context.el.closest('.metaScore-component.element')._metaScore];
                        }

                        elements.forEach((element) => {
                            const config = element.getPropertyValues(void 0, true);
                            // Slightly move the copy by 5 pixels right and 5 pixels down.
                            config.x += 5;
                            config.y += 5;

                            configs.push(config);
                        });

                        this.clipboard.setData('element', configs);
                    },
                    'toggler': (context) => {
                        return (this.editing === true) && ((this.panels.element.getComponents().length > 0) || (context.el.closest('.metaScore-component.element') ? true : false));
                    }
                },
                'paste-elements': {
                    'text': Locale.t('editor.contextmenu.paste-elements', 'Paste elements'),
                    'callback': (context) => {
                        this.addPlayerComponents('element', this.clipboard.getData(), context.el.closest('.metaScore-component.page')._metaScore);
                    },
                    'toggler': (context) => {
                        return (this.editing === true) && (this.clipboard.getDataType() === 'element') && (context.el.closest('.metaScore-component.page') ? true : false);
                    }
                },
                'delete-elements': {
                    'text': () => {
                        if(this.panels.element.getComponents().length > 0){
                            return Locale.t('editor.contextmenu.delete-selected-elements', 'Delete selected elements');
                        }
                        return Locale.t('editor.contextmenu.delete-element', 'Delete element');
                    },
                    'callback': (context) => {
                        let elements = this.panels.element.getComponents();
                        if(elements.length === 0){
                            elements = [context.el.closest('.metaScore-component.element')._metaScore];
                        }
                        this.deletePlayerComponents('element', elements);
                    },
                    'toggler': (context) => {
                        if(this.editing !== true){
                            return false;
                        }
                        if(this.panels.element.getComponents().length > 0){
                            return true;
                        }
                        const dom = context.el.closest('.metaScore-component.element');
                        return dom && !dom._metaScore.getPropertyValue('locked');
                    }
                },
                'lock-element': {
                    'text': Locale.t('editor.contextmenu.lock-element', 'Lock element'),
                    'callback': (context) => {
                        context.el.closest('.metaScore-component.element')._metaScore.setPropertyValue('locked', true);
                    },
                    'toggler': (context) => {
                        if(this.editing !== true){
                            return false;
                        }

                        const dom = context.el.closest('.metaScore-component.element');
                        return dom && !dom._metaScore.getPropertyValue('locked');
                    }
                },
                'unlock-element': {
                    'text': Locale.t('editor.contextmenu.unlock-element', 'Unlock element'),
                    'callback': (context) => {
                        context.el.closest('.metaScore-component.element')._metaScore.setPropertyValue('locked', false);
                    },
                    'toggler': (context) => {
                        if(this.editing !== true){
                            return false;
                        }

                        const dom = context.el.closest('.metaScore-component.element');
                        return dom && dom._metaScore.getPropertyValue('locked');
                    }
                },
                'element-separator': {
                    'class': 'separator',
                    'toggler': (context) => {
                        if(this.editing !== true){
                            return false;
                        }
                        if(this.panels.element.getComponents().length > 0){
                            return true;
                        }
                        return (context.el.closest('.metaScore-component.page, .metaScore-component.element') ? true : false);
                    }
                },
                'add-page-before': {
                    'text': Locale.t('editor.contextmenu.add-page-before', 'Add a page before'),
                    'callback': (context) => {
                        this.addPlayerComponents('page', {'position': 'before'}, context.el.closest('.metaScore-component.block')._metaScore);
                    },
                    'toggler': (context) => {
                        return (this.editing === true) && (context.el.closest('.metaScore-component.block') ? true : false);
                    }
                },
                'add-page-after': {
                    'text': Locale.t('editor.contextmenu.add-page-after', 'Add a page after'),
                    'callback': (context) => {
                        this.addPlayerComponents('page', {'position': 'after'}, context.el.closest('.metaScore-component.block')._metaScore);
                    },
                    'toggler': (context) => {
                        return (this.editing === true) && (context.el.closest('.metaScore-component.block') ? true : false);
                    }
                },
                'delete-page': {
                    'text': () => {
                        if(this.panels.page.getComponents().length > 0){
                            return Locale.t('editor.contextmenu.delete-selected-pages', 'Delete selected pages');
                        }
                        return Locale.t('editor.contextmenu.delete-page', 'Delete page');
                    },
                    'callback': (context) => {
                        let pages = this.panels.page.getComponents();
                        if(pages.length === 0){
                            pages = [context.el.closest('.metaScore-component.page')._metaScore];
                        }
                        this.deletePlayerComponents('page', pages);
                    },
                    'toggler': (context) => {
                        if(this.editing !== true){
                            return false;
                        }
                        if(this.panels.page.getComponents().length > 0){
                            return true;
                        }
                        return context.el.closest('.metaScore-component.page') ? true : false;
                    }
                },
                'page-separator': {
                    'class': 'separator',
                    'toggler': (context) => {
                        return (this.editing === true) && (context.el.closest('.metaScore-component.block, .metaScore-component.page') ? true : false);
                    }
                },
                'add-block': {
                    'text': Locale.t('editor.contextmenu.add-block', 'Add a block'),
                    'items': {
                        'add-block-synched': {
                            'text': Locale.t('editor.contextmenu.add-block-synched', 'Synchronized'),
                            'callback': () => {
                                this.addPlayerComponents('block', {'type': 'Block', 'synched': true}, this.getPlayer());
                            }
                        },
                        'add-block-non-synched': {
                            'text': Locale.t('editor.contextmenu.add-block-non-synched', 'Non-synchronized'),
                            'callback': () => {
                                this.addPlayerComponents('block', {'type': 'Block', 'synched': false}, this.getPlayer());
                            }
                        },
                        'separator': {
                            'class': 'separator'
                        },
                        'add-block-toggler': {
                            'text': Locale.t('editor.contextmenu.add-block-toggler', 'Block Toggler'),
                            'callback': () => {
                                this.addPlayerComponents('block', {'type': 'BlockToggler'}, this.getPlayer());
                            }
                        }
                    },
                    'toggler': (context) => {
                        return (this.editing === true) && (context.el.is('.metaScore-player'));
                    }
                },
                'select-blocks': {
                    'text': Locale.t('editor.contextmenu.select-blocks', 'Select all blocks'),
                    'callback': () => {
                        const components = this.getPlayer().getComponents('.block, .block-toggler, .media.video, .controller');
                        components.forEach((component, index) => {
                            this.panels.block.setComponent(component, index > 0);
                        });
                    },
                    'toggler': () => {
                        return this.editing === true;
                    }
                },
                'copy-block': {
                    'text': Locale.t('editor.contextmenu.copy-block', 'Copy block'),
                    'callback': (context) => {
                        const component = context.el.closest('.metaScore-component.block, .metaScore-component.block-toggler')._metaScore;
                        const config = component.getPropertyValues(void 0, true);

                        // Slightly move the copy by 5 pixels right and 5 pixels down.
                        config.x += 5;
                        config.y += 5;

                        this.clipboard.setData('block', config);
                    },
                    'toggler': (context) => {
                        return (this.editing === true) && (context.el.closest('.metaScore-component.block, .metaScore-component.block-toggler') ? true : false);
                    }
                },
                'paste-block': {
                    'text': Locale.t('editor.contextmenu.paste-block', 'Paste block'),
                    'callback': () => {
                        this.addPlayerComponents('block', this.clipboard.getData(), this.getPlayer());
                    },
                    'toggler': (context) => {
                        return (this.editing === true) && (this.clipboard.getDataType() === 'block') && (context.el.is('.metaScore-player'));
                    }
                },
                'delete-blocks': {
                    'text': () => {
                        if(this.panels.block.getComponents().length > 0){
                            return Locale.t('editor.contextmenu.delete-selected-blocks', 'Delete selected blocks');
                        }
                        return Locale.t('editor.contextmenu.delete-block', 'Delete block');
                    },
                    'callback': (context) => {
                        let blocks = this.panels.block.getComponents().filter((block) => block.instanceOf('Block') || block.instanceOf('BlockToggler'));
                        if(blocks.length === 0){
                            blocks = [context.el.closest('.metaScore-component.block, .metaScore-component.block-toggler')._metaScore];
                        }
                        this.deletePlayerComponents('block', blocks);
                    },
                    'toggler': (context) => {
                        if(this.editing !== true){
                            return false;
                        }
                        if(this.panels.block.getComponents().length > 0){
                            return true;
                        }
                        const dom = context.el.closest('.metaScore-component.block, .metaScore-component.block-toggler');
                        return dom && !dom._metaScore.getPropertyValue('locked');
                    }
                },
                'lock-block': {
                    'text': Locale.t('editor.contextmenu.lock-block', 'Lock block'),
                    'callback': (context) => {
                        context.el.closest('.metaScore-component.block, .metaScore-component.block-toggler')._metaScore.setPropertyValue('locked', true);
                    },
                    'toggler': (context) => {
                        if(this.editing !== true){
                            return false;
                        }

                        const dom = context.el.closest('.metaScore-component.block, .metaScore-component.block-toggler');
                        return dom && !dom._metaScore.getPropertyValue('locked');
                    }
                },
                'unlock-block': {
                    'text': Locale.t('editor.contextmenu.unlock-block', 'Unlock block'),
                    'callback': (context) => {
                        context.el.closest('.metaScore-component.block, .metaScore-component.block-toggler')._metaScore.setPropertyValue('locked', false);
                    },
                    'toggler': (context) => {
                        if(this.editing !== true){
                            return false;
                        }

                        const dom = context.el.closest('.metaScore-component.block, .metaScore-component.block-toggler');
                        return dom && dom._metaScore.getPropertyValue('locked');
                    }
                },
                'block-separator': {
                    'class': 'separator',
                    'toggler': () => {
                        return (this.editing === true);
                    }
                },
                'about': {
                    'text': Locale.t('editor.contextmenu.about', 'metaScore v.!version r.!revision', {'!version': this.constructor.getVersion(), '!revision': this.constructor.getRevision()})
                }
            }})
            .appendTo(this.workspace);

        return this;
    }

    /**
    * Local load callback
    *
    * @private
    */
    onLocaleLoad(){
        this.init();
    }

    /**
     * XHR error callback
     *
     * @private
     * @param {LoadMask} loadmask the loadmask to hide
     * @param {Event} evt The event object
     */
    onXHRError(loadmask, evt){
        loadmask.hide();

        new Alert({
            'parent': this,
            'text': Locale.t('editor.onXHRError.msg', 'The following error occured:<br/><strong><em>@code @error</em></strong><br/>Please try again.', {'@error': evt.target.getStatusText(), '@code': evt.target.getStatus()}),
            'buttons': {
                'ok': Locale.t('editor.onXHRError.ok', 'OK'),
            },
            'autoShow': true
        });
    }

    /**
     * Guide saving success callback
     *
     * @private
     * @param {LoadMask} loadmask the loadmask to hide
     * @param {Event} evt The event object
     */
    onGuideSaveSuccess(loadmask, evt){
        const player = this.getPlayer();
        const data = evt.target.getResponse();

        loadmask.hide();

        if(!player || (data.id !== player.getId()) || this.configs.reload_player_on_save){
            this.loadPlayer(data.id, data.vid);
        }
        else{
            player.updateData(data, true)
                  .setRevision(data.vid);

            delete this.dirty_data;

            this.setDirty(false)
                .updateMainmenu();
        }
    }

    /**
     * Guide deletion confirm callback
     *
     * @private
     */
    onGuideDeleteConfirm() {
        const id = this.getPlayer().getId();

        const loadmask = new LoadMask({
            'parent': this,
            'autoShow': true
        });

        const options = Object.assign({}, {
            'responseType': 'json',
            'method': 'DELETE',
            'onSuccess': this.onGuideDeleteSuccess.bind(this, loadmask),
            'onError': this.onXHRError.bind(this, loadmask)
        }, this.configs.xhr);

        new Ajax(`${this.configs.api_url}guide/${id}.json`, options);
    }

    /**
     * Guide deletion success callback
     *
     * @private
     */
    onGuideDeleteSuccess(loadmask){
        this.unloadPlayer();

        loadmask.hide();
    }

    /**
     * Guide revert confirm callback
     *
     * @private
     */
    onGuideRevertConfirm() {
        const player = this.getPlayer();

        this.loadPlayer(player.getId(), player.getRevision());
    }

    /**
     * GuideSelector submit callback
     *
     * @param {CustomEvent} evt The event object. See {@link GuideSelector}
     */
    onGuideSelectorSubmit(evt){
        this.loadPlayer(evt.detail.guide.id, evt.detail.vid);
    }

    /**
     * Keydown event callback
     *
     * @private
     * @param {KeyboardEvent} evt The event object
     */
    onKeydown(evt){
        if(Dom.is(evt.target, 'input')){
            return;
        }

        switch(evt.key){
            case "Alt":
                if(!evt.repeat){
                    this.setEditing(!this.editing);
                    evt.preventDefault();
                }
                break;

            case " ":
                if(!evt.repeat){
                    const player = this.getPlayer();
                    if(player){
                        player.togglePlay();
                    }
                }
                break;

            case "h":
                if(evt.ctrlKey && !evt.repeat){
                    const player = this.getPlayer();
                    if(player){
                        player.addClass('show-contents');
                    }
                    evt.preventDefault();
                }
                break;

            case "z":
                if(evt.ctrlKey){
                    this.history.undo();
                    evt.preventDefault();
                }
                break;

            case "y":
                if(evt.ctrlKey){
                    this.history.redo();
                    evt.preventDefault();
                }
                break;
        }
    }

    /**
     * Keyup event callback
     *
     * @private
     * @param {KeyboardEvent} evt The event object
     */
    onKeyup(evt){
        if(Dom.is(evt.target, 'input')){
            return;
        }

        switch(evt.key){
            case "Alt":
                this.setEditing(!this.editing);
                evt.preventDefault();
                break;

            case "h":
                if(evt.ctrlKey){
                    const player = this.getPlayer();
                    if(player){
                        player.removeClass('show-contents');
                    }
                    evt.preventDefault();
                }
                break;
        }
    }

    /**
     * Mousedown event callback
     *
     * @private
     */
    onMousedown(){
        if(this.player_contextmenu){
            this.player_contextmenu.hide();
        }
    }

    /**
     * Mainmenu click event callback
     *
     * @private
     * @param {MouseEvent} evt The event object
     */
    onMainmenuClick(evt){
        switch(Dom.data(evt.target, 'action')){
            case 'new':{
                const callback = () => {
                    this.detailsOverlay.getField('type').readonly(false);
                    this.detailsOverlay.info.text(Locale.t('editor.detailsOverlay.new.info', ''));
                    this.detailsOverlay.buttons.submit.setLabel(Locale.t('editor.detailsOverlay.new.submitText', 'Save'));
                    this.detailsOverlay
                        .setValues({'action': 'new'}, true)
                        .show();
                };

                if(this.isDirty()){
                    new Alert({
                            'parent': this,
                            'text': Locale.t('editor.onMainmenuClick.open.msg', 'Are you sure you want to open another guide?<br/><strong>Any unsaved data will be lost.</strong>'),
                            'buttons': {
                                'confirm': Locale.t('editor.onMainmenuClick.open.yes', 'Yes'),
                                'cancel': Locale.t('editor.onMainmenuClick.open.no', 'No')
                            },
                            'autoShow': true
                        })
                        .addListener('buttonclick', (click_evt) => {
                            if(click_evt.detail.action === 'confirm'){
                                callback();
                            }
                        });
                }
                else{
                    callback();
                }
                break;
            }

            case 'open':{
                const callback = this.openGuideSelector.bind(this);

                if(this.isDirty()){
                    new Alert({
                            'parent': this,
                            'text': Locale.t('editor.onMainmenuClick.open.msg', 'Are you sure you want to open another guide?<br/><strong>Any unsaved data will be lost.</strong>'),
                            'buttons': {
                                'confirm': Locale.t('editor.onMainmenuClick.open.yes', 'Yes'),
                                'cancel': Locale.t('editor.onMainmenuClick.open.no', 'No')
                            },
                            'autoShow': true
                        })
                        .addListener('buttonclick', (click_evt) => {
                            if(click_evt.detail.action === 'confirm'){
                                callback();
                            }
                        });
                }
                else{
                    callback();
                }
                break;
            }

            case 'edit':
                this.detailsOverlay.getField('type').readonly(true);
                this.detailsOverlay.info.text(Locale.t('editor.detailsOverlay.edit.info', 'The guide needs to be saved in order for applied changes to become permanent'));
                this.detailsOverlay.buttons.submit.setLabel(Locale.t('editor.detailsOverlay.edit.submitText', 'Apply'));
                this.detailsOverlay
                    .setValues(Object.assign({'action': 'edit'}, this.getPlayer().getData()), true)
                    .show();
                break;

            case 'save':
                this.saveGuide('update');
                break;

            case 'clone':
                this.saveGuide('clone');
                break;

            case 'publish':{
                new Alert({
                        'parent': this,
                        'text': Locale.t('editor.onMainmenuClick.publish.msg', 'This action will make this version the public version.<br/>Are you sure you want to continue?'),
                        'buttons': {
                            'confirm': Locale.t('editor.onMainmenuClick.publish.yes', 'Yes'),
                            'cancel': Locale.t('editor.onMainmenuClick.publish.no', 'No')
                        },
                        'autoShow': true
                    })
                    .addListener('buttonclick', (click_evt) => {
                        if(click_evt.detail.action === 'confirm'){
                            this.saveGuide('update', true);
                        }
                    });
                break;
            }

            case 'share':
                new Share({
                    'url': this.configs.player_url + this.getPlayer().getId(),
                    'api_help_url': this.configs.player_api_help_url,
                    'autoShow': true
                });
                break;

            case 'download':
                break;

            case 'delete':
                new Alert({
                        'parent': this,
                        'text': Locale.t('editor.onMainmenuClick.delete.msg', 'Are you sure you want to delete this guide?<br/><b style="color: #F00;">This action cannot be undone.</b>'),
                        'buttons': {
                            'confirm': Locale.t('editor.onMainmenuClick.delete.yes', 'Yes'),
                            'cancel': Locale.t('editor.onMainmenuClick.delete.no', 'No')
                        },
                        'autoShow': true
                    })
                    .addClass('delete-guide')
                    .addListener('buttonclick', (click_evt) => {
                        if(click_evt.detail.action === 'confirm'){
                            this.onGuideDeleteConfirm();
                        }
                    });
                break;

            case 'revert':
                new Alert({
                        'parent': this,
                        'text': Locale.t('editor.onMainmenuClick.revert.msg', 'Are you sure you want to revert back to the last saved version?<br/><strong>Any unsaved data will be lost.</strong>'),
                        'buttons': {
                            'confirm': Locale.t('editor.onMainmenuClick.revert.yes', 'Yes'),
                            'cancel': Locale.t('editor.onMainmenuClick.revert.no', 'No')
                        },
                        'autoShow': true
                    })
                    .addListener('buttonclick', (click_evt) => {
                        if(click_evt.detail.action === 'confirm'){
                            this.onGuideRevertConfirm();
                        }
                    });
                break;

            case 'undo':
                this.history.undo();
                break;

            case 'redo':
                this.history.redo();
                break;

            case 'settings':
                break;

            case 'help':
                window.open(this.configs.help_url, '_blank');
                break;

            case 'account':
                window.location.href = this.configs.account_url;
                break;

            case 'logout':
                window.location.href = this.configs.logout_url;
                break;
        }
    }

    /**
     * Mainmenu edit toggle field valuechange event callback
     *
     * @private
     * @param {CustomEvent} evt The event object
     */
    onMainmenuEditToggleFieldChange(evt){
        const value = evt.detail.value;

        this.setEditing(value);
    }

    /**
     * Mainmenu reading index field valuechange event callback
     *
     * @private
     * @param {CustomEvent} evt The event object
     */
    onMainmenuRindexFieldChange(evt){
        const value = evt.detail.value;

        this.getPlayer().setReadingIndex(value, true);
    }

    /**
     * Controller time field valuechange event callback
     *
     * @private
     * @param {CustomEvent} evt The event object
     */
    onControllerTimeFieldChange(evt){
        const value = evt.detail.value;

        this.getPlayer().getMedia().setTime(value);
    }

    /**
     * Controller button click event callback
     *
     * @private
     * @param {MouseEvent} evt The event object.
     */
    onControllerButtonClick(evt){
        const action = Dom.data(evt.target, 'action');

        switch(action){
            case 'rewind':
                this.getPlayer().getMedia().reset();
                break;
            default:
                this.getPlayer().togglePlay();
        }
    }

    /**
     * Time field valuein event callback
     *
     * @private
     * @param {CustomEvent} evt
     */
    onTimeFieldIn(evt){
        const field = evt.detail.field;
        const time = this.getPlayer().getMedia().getTime();

        field.setValue(time);
    }

    /**
     * Time field valueout event callback
     *
     * @private
     * @param {CustomEvent} evt The event object
     */
    onTimeFieldOut(evt){
        const time = evt.detail.value;

        this.getPlayer().getMedia().setTime(time);
    }
    /**
     * Controller timeset event callback
     *
     * @private
     */
    onControllerTimeSet(evt){
        const time = evt.detail.time;

        this.getPlayer().getMedia().setTime(time);
    }

    /**
     * Sidebar resizestart event callback
     *
     * @private
     */
    onSidebarResizeStart(){
        this.addClass('sidebar-resizing');
    }

    /**
     * Sidebar resizeend event callback
     *
     * @private
     */
    onSidebarResizeEnd(){
        this.removeClass('sidebar-resizing');
    }

    /**
     * Sidebar resize handle dblclick event callback
     *
     * @private
     */
    onSidebarResizeDblclick(){
        this.toggleClass('sidebar-hidden');

        this.toggleSidebarResizer();
    }

    /**
     * Block panel componentset event callback
     *
     * @private
     * @param {CustomEvent} evt The event object
     */
    onBlockSet(evt){
        const block = evt.detail.component;

        if(block.instanceOf('Block')){
            this.panels.page.getToolbar().toggleMenuItem('new', true);
        }
        else if(block.instanceOf('BlockToggler')){
            // Update the 'blocks' field options and value
            const panel = this.panels.block;
            const field = panel.getField('blocks');

            this.getPlayer().getComponents('.media.video, .controller, .block').forEach((component) => {
                field.addOption(component.getId(), component.getName());
            });

            field.setValue(block.getPropertyValue('blocks'));
        }

        this.updatePageSelector();
    }

    /**
     * Block panel componentunset event callback
     *
     * @private
     */
    onBlockUnset(evt){
        const block = evt.detail.component;

        if(block.instanceOf('Block')){
            block.getChildren().forEach((page) => {
                this.panels.page.unsetComponent(page);
            });

            const toggle = this.panels.block.getComponents().length > 0;
            this.panels.page.getToolbar().toggleMenuItem('new', toggle);
        }

        this.updatePageSelector();
        this.updateElementSelector();
    }

    /**
     * Block panel valuechange event callback
     *
     * @private
     * @param {CustomEvent} evt The event object
     */
    onBlockPanelValueChange(evt){
        const sets = evt.detail;

        const update = (key) => {
            const doUpdateBlockTogglers = sets.some((set) => {
                return (
                    ('x' in set[key]) ||
                    ('y' in set[key]) ||
                    ('width' in set[key]) ||
                    ('height' in set[key]) ||
                    ('blocks' in set[key])
                );
            });

            if(doUpdateBlockTogglers){
                this.getPlayer().updateBlockTogglers();
            }
        };

        this.history.add({
            'undo': () => {
                sets.forEach((set) => {
                    set.component.setPropertyValues(set.old_values);
                });

                update('old_values');
            },
            'redo': () => {
                sets.forEach((set) => {
                    set.component.setPropertyValues(set.new_values);
                });

                update('new_values');
            }
        });

        update('new_values');
    }

    /**
     * Block panel toolbar click event callback
     *
     * @private
     * @param {MouseEvent} evt The event object
     */
    onBlockPanelToolbarClick(evt){
        const action = Dom.data(evt.target, 'action');

        switch(action){
            case 'synched':
            case 'non-synched':
                this.addPlayerComponents('block', {'type': 'Block', 'synched': action === 'synched'}, this.getPlayer());
                break;

            case 'block-toggler':
                this.addPlayerComponents('block', {'type': 'BlockToggler'}, this.getPlayer());
                break;

            case 'delete': {
                const blocks = this.panels.block.getComponents().filter((block) => block.instanceOf('Block') || block.instanceOf('BlockToggler'));
                this.deletePlayerComponents('block', blocks);
                break;
            }
        }

        evt.stopPropagation();
    }

    /**
     * Block panel toolbar selector valuechange event callback
     *
     * @private
     * @param {CustomEvent} evt The event object
     */
    onBlockPanelSelectorChange(evt){
        if(evt.detail.added.length > 0){
            const added = this.getPlayer().getComponents(`#${evt.detail.added.join(',#')}`);
            added.forEach((component) => {
                this.panels.block.setComponent(component, true);
            });
        }

        if(evt.detail.removed.length > 0){
            const removed = this.getPlayer().getComponents(`#${evt.detail.removed.join(',#')}`);
            removed.forEach((component) => {
                this.panels.block.unsetComponent(component);
            });
        }
    }

    /**
     * Page panel componentset event callback
     *
     * @private
     * @param {CustomEvent} evt The event object
     */
    onPageSet(evt){
        this.panels.element
            .getToolbar()
                .toggleMenuItem('Cursor', true)
                .toggleMenuItem('Image', true)
                .toggleMenuItem('Text', true);

        const block = evt.detail.component.getParent();
        const start_time_field = this.panels.page.getField('start-time');
        const end_time_field = this.panels.page.getField('end-time');

        if(block.getPropertyValue('synched')){
            const index = block.getActivePageIndex();
            const previous_page = block.getChild(index-1);
            const next_page = block.getChild(index+1);

            if(previous_page){
                start_time_field.readonly(false).enable().setMin(previous_page.getPropertyValue('start-time'));
            }
            else{
                start_time_field.readonly(true).enable();
            }

            if(next_page){
                end_time_field.readonly(false).enable().setMax(next_page.getPropertyValue('end-time'));
            }
            else{
                end_time_field.readonly(true).enable();
            }
        }
        else{
            start_time_field.disable();
            end_time_field.disable();
        }

        this.updateElementSelector();

        evt.stopPropagation();
    }

    /**
     * Page panel componentunset event callback
     *
     * @private
     */
    onPageUnset(evt){
        const page = evt.detail.component;

        page.getChildren().forEach((element) => {
            this.panels.element.unsetComponent(element);
        });

        const toggle = this.panels.page.getComponents().length > 0;
        this.panels.element.getToolbar()
            .toggleMenuItem('Cursor', toggle)
            .toggleMenuItem('Image', toggle)
            .toggleMenuItem('Text', toggle);

        this.updateElementSelector();
    }

    /**
     * Page panel valuechange event callback
     *
     * @private
     * @param {CustomEvent} evt The event object
     */
    onPagePanelValueChange(evt){
        const sets = evt.detail;

        const update = (key) => {
            sets.forEach((set) => {
                if(('start-time' in set[key]) || ('end-time' in set[key])){
                    const page = set.component;
                    const block = page.getParent();

                    if(block.getPropertyValue('synched')){
                        const index = block.getChildIndex(page);
                        const previous_page = block.getChild(index - 1);
                        const next_page = block.getChild(index + 1);

                        if(('start-time' in set[key]) && previous_page){
                            previous_page.setPropertyValue('end-time', set[key]['start-time']);
                        }

                        if(('end-time' in set[key]) && next_page){
                            next_page.setPropertyValue('start-time', set[key]['end-time']);
                        }
                    }
                }
            });
        };

        this.history.add({
            'undo': () => {
                sets.forEach((set) => {
                    set.component.setPropertyValues(set.old_values);
                });

                update('old_values');
            },
            'redo': () => {
                sets.forEach((set) => {
                    set.component.setPropertyValues(set.new_values);
                });

                update('new_values');
            }
        });

        update('new_values');
    }

    /**
     * Page panel toolbar click event callback
     *
     * @private
     * @param {MouseEvent} evt The event object
     */
    onPagePanelToolbarClick(evt){
        const action = Dom.data(evt.target, 'action');

        switch(action){
            case 'new-before': {
                const block = this.panels.block.getComponent();
                this.addPlayerComponents('page', {'position': 'before'}, block);
                break;
            }

            case 'new-after': {
                const block = this.panels.block.getComponent();
                this.addPlayerComponents('page', {'position': 'after'}, block);
                break;
            }

            case 'delete': {
                const pages = this.panels.page.getComponents();
                this.deletePlayerComponents('page', pages);
                break;
            }
        }

        evt.stopPropagation();
    }

    /**
     * Page panel toolbar selector valuechange event callback
     *
     * @private
     * @param {CustomEvent} evt The event object
     */
    onPagePanelSelectorChange(evt){
        if(evt.detail.added.length > 0){
            const added = this.getPlayer().getComponents(`#${evt.detail.added.join(',#')}`);
            added.forEach((component) => {
                this.panels.page.setComponent(component, true);
                component.getParent().setActivePage(component, true);
            });
        }

        if(evt.detail.removed.length > 0){
            const removed = this.getPlayer().getComponents(`#${evt.detail.removed.join(',#')}`);
            removed.forEach((component) => {
                this.panels.page.unsetComponent(component);
            });
        }
    }

    /**
     * Element panel componentset event callback
     *
     * @private
     * @param {CustomEvent} evt The event object
     */
    onElementSet(evt){
        const element = evt.detail.component;
        const player = this.getPlayer();

        player.setReadingIndex(element.getPropertyValue('r-index') || 0);

        evt.stopPropagation();
    }

    /**
     * Element panel beforecursoradvancededitmodeunlock event callback
     *
     * @private
     * @param {CustomEvent} evt The event object
     */
    onElementPanelBeforeCursorAdvancedEditModeUnlock(evt){
        evt.detail.media = this.getPlayer().getMedia();
    }

    /**
     * Element panel valuechange event callback
     *
     * @private
     * @param {CustomEvent} evt The event object
     */
    onElementPanelValueChange(evt){
        const sets = evt.detail;

        const update = (key) => {
            const doUpdateElementSelector = sets.some((set) => {
                return ('r-index' in set[key]);
            });
            if(doUpdateElementSelector){
                this.updateElementSelector();
            }
        };

        this.history.add({
            'undo': () => {
                sets.forEach((set) => {
                    set.component.setPropertyValues(set.old_values);
                });

                update('old_values');
            },
            'redo': () => {
                sets.forEach((set) => {
                    set.component.setPropertyValues(set.new_values);
                });

                update('new_values');
            }
        });

        update('new_values');
    }

    /**
     * Element panel toolbar click event callback
     *
     * @private
     * @param {MouseEvent} evt The event object
     */
    onElementPanelToolbarClick(evt){
        const action = Dom.data(evt.target, 'action');

        switch(action){
            case 'Cursor':
            case 'Image':
            case 'Text': {
                const page = this.panels.page.getComponent();
                this.addPlayerComponents('element', {'type': action}, page);
                break;
            }

            case 'delete': {
                const elements = this.panels.element.getComponents();
                this.deletePlayerComponents('element', elements);
                break;
            }
        }
    }

    /**
     * Element panel toolbar selector valuechange event callback
     *
     * @private
     * @param {CustomEvent} evt The event object
     */
    onElementPanelSelectorChange(evt){
        if(evt.detail.added.length > 0){
            const added = this.getPlayer().getComponents(`#${evt.detail.added.join(',#')}`);
            added.forEach((component) => {
                this.panels.element.setComponent(component, true);
            });
        }

        if(evt.detail.removed.length > 0){
            const removed = this.getPlayer().getComponents(`#${evt.detail.removed.join(',#')}`);
            removed.forEach((component) => {
                this.panels.element.unsetComponent(component);
            });
        }
    }

    /**
     * Player idset event callback
     *
     * @private
     * @param {CustomEvent} evt The event object
     */
    onPlayerIdSet(evt){
        const player = evt.detail.player;

        window.history.replaceState(null, null, `#guide=${player.getId()}:${player.getRevision()}`);
    }

    /**
     * Player revisionset event callback
     *
     * @private
     * @param {CustomEvent} evt The event object
     */
    onPlayerRevisionSet(evt){
        const player = evt.detail.player;

        window.history.replaceState(null, null, `#guide=${player.getId()}:${player.getRevision()}`);
    }

    /**
     * Player sourceset event callback
     *
     * @private
     */
    onPlayerSourceSet(){
        const loadmask = new LoadMask({
            'parent': this,
            'autoShow': true
        });

        this.removeClass('metadata-loaded');

<<<<<<< HEAD
        this.controller
            .clearWaveform()
            .disable();
=======
        this.controller.dettachMedia();
>>>>>>> 597a773e

        this.getPlayer()
            .addOneTimeListener('mediaerror', (evt) => {
                loadmask.hide();

                new Alert({
                    'parent': this,
                    'text': evt.detail.message,
                    'buttons': {
                        'ok': Locale.t('editor.onMediaError.ok', 'OK'),
                    },
                    'autoShow': true
                });
            })
            .addOneTimeListener('loadedmetadata', () => {
                loadmask.hide();
            });
    }

    /**
     * Player loadedmetadata event callback
     *
     * @private
     */
    onPlayerLoadedMetadata(){
        const media = this.getPlayer().getMedia();

        this.addClass('metadata-loaded');

        this.controller.attachMedia(media);

        media.reset();
    }

    /**
     * Player rindex event callback
     *
     * @private
     * @param {CustomEvent} evt The event object
     */
    onPlayerReadingIndex(evt){
        const rindex = evt.detail.value;
        const field = this.mainmenu.getItem('r-index');

        field.setValue(rindex, true);
    }

    /**
     * Player mousedown event callback
     *
     * @private
      */
    onPlayerMousedown(){
        this.contextmenu.hide();
    }

    /**
     * Player componentadd event callback
     *
     * @private
     */
    onPlayerComponentAdd(evt){
        const component = evt.detail.component;

        this.controller.timeline.addTrack(component);

        if(component.instanceOf('Media') || component.instanceOf('Controller') || component.instanceOf('Block')){
            this.updateBlockSelector();
            this.getPlayer().updateBlockTogglers();
        }
        else if(component.instanceOf('BlockToggler')){
            this.updateBlockSelector();
        }
        else if(component.instanceOf('Page')){
            const block = component.getParent();
            if(block === this.panels.block.getComponent()){
                this.updatePageSelector();
            }
        }
        else if(component.instanceOf('Element')){
            const page = component.getParent();

            if(evt.detail.new && component.instanceOf('Cursor')){
                const media = this.getPlayer().getMedia();

                if(!isNumber(component.getPropertyValue('start-time'))){
                    component.setPropertyValue('start-time', media.getTime());

                }

                if(!isNumber(component.getPropertyValue('end-time'))){
                    const block = page.getParent();
                    component.setPropertyValue('end-time', block.getPropertyValue('synched') ? page.getPropertyValue('end-time') : media.getDuration());
                }
            }

            if(page === this.panels.page.getComponent()){
                this.updateElementSelector();
            }
        }
    }

    /**
    * Player component beforeremove event callback
    *
    * @private
    * @param {CustomEvent} evt The event object
    */
    onComponentBeforeRemove(evt){
        const component = evt.target._metaScore;

        if(component.instanceOf('Block') || component.instanceOf('BlockToggler') || component.instanceOf('Media') || component.instanceOf('Controller')){
            this.panels.block.unsetComponent(component, true);
        }
        else if(component.instanceOf('Page')){
            this.panels.page.unsetComponent(component, true);
        }
        else if(component.instanceOf('Element')){
            this.panels.page.unsetComponent(component, true);
        }
    }

    /**
     * Player childremove event callback
     *
     * @private
     * @param {CustomEvent} evt The event object
     */
    onPlayerChildRemove(evt){
        const child = evt.detail.child;
        const component = child._metaScore;

        if(component){
            this.controller.timeline.removeTrack(component);

            if(component.instanceOf('Block') || component.instanceOf('BlockToggler') || component.instanceOf('Media') || component.instanceOf('Controller')){
                this.updateBlockSelector();

                if(!component.instanceOf('BlockToggler')){
                    this.getPlayer().updateBlockTogglers();
                }
            }
            else if(component.instanceOf('Page')){
                this.updatePageSelector();
            }
            else if(component.instanceOf('Element')){
                this.updateElementSelector();
            }
        }
    }

    /**
     * Player frame load event callback
     *
     * @private
     * @param {LoadMask} loadmask the loadmask to hide
     */
    onPlayerFrameLoadSuccess(loadmask){
        const player = this.player_frame.get(0).contentWindow.player;

        if(player){
            /**
             * The player instance
             * @type {Player}
             */
            this.player = player;

            // Create a new Dom instance to workaround the different JS contexts of the player and editor.
            new Dom(this.player.get(0))
                .addListener('load', this.onPlayerLoadSuccess.bind(this, loadmask))
                .addListener('error', this.onPlayerLoadError.bind(this, loadmask))
                .addListener('idset', this.onPlayerIdSet.bind(this))
                .addListener('revisionset', this.onPlayerRevisionSet.bind(this))
                .addListener('sourceset', this.onPlayerSourceSet.bind(this))
                .addListener('loadedmetadata', this.onPlayerLoadedMetadata.bind(this))
                .addListener('componentadd', this.onPlayerComponentAdd.bind(this));

            this.player.load();

            this.addClass('has-player');
        }
    }

    /**
     * Player frame error event callback
     *
     * @private
     * @param {LoadMask} loadmask the loadmask to hide
     */
    onPlayerFrameLoadError(loadmask){
        loadmask.hide();

        new Alert({
            'parent': this,
            'text': Locale.t('editor.onPlayerLoadError.msg', 'An error occured while trying to load the guide. Please try again.'),
            'buttons': {
                'ok': Locale.t('editor.onPlayerLoadError.ok', 'OK'),
            },
            'autoShow': true
        });
    }

    /**
     * Player load event callback
     *
     * @private
     * @param {LoadMask} loadmask the loadmask to hide
     */
    onPlayerLoadSuccess(loadmask){
        // Create a new Dom instance to workaround the different JS contexts of the player and editor.
        new Dom(this.player.get(0))
            .addDelegate('.metaScore-component', 'beforedrag', this.onComponentBeforeDrag.bind(this))
            .addDelegate('.metaScore-component', 'beforeremove', this.onComponentBeforeRemove.bind(this))
            .addDelegate('.metaScore-component, .metaScore-component *', 'click', this.onComponentClick.bind(this))
            .addDelegate('.metaScore-component.block', 'pageactivate', this.onBlockPageActivate.bind(this))
            .addListener('mousedown', this.onPlayerMousedown.bind(this))
            .addListener('childremove', this.onPlayerChildRemove.bind(this))
            .addListener('keydown', this.onKeydown.bind(this))
            .addListener('keyup', this.onKeyup.bind(this))
            .addListener('rindex', this.onPlayerReadingIndex.bind(this))
            .addListener('click', this.onPlayerClick.bind(this))
            .addListener('play', this.onPlayerPlay.bind(this))
            .addListener('pause', this.onPlayerPause.bind(this));

            this.player.setInEditor(true);

            this.player.contextmenu.disable();

            const player_body = this.player_frame.get(0).contentWindow.document.body;
            this.player_contextmenu
                .setTarget(player_body)
                .enable();

            this
                .setEditing(true)
                .updateMainmenu();

            const data = this.player.getData();
            this.mainmenu
                .toggleItem('save', data.permissions.update)
                .toggleItem('clone', data.permissions.clone)
                .toggleItem('publish', data.permissions.update)
                .toggleItem('delete', data.permissions.delete);

            this.mainmenu.getItem('r-index').setValue(0, true);

            loadmask.hide();
    }

    /**
     * Player error event callback
     *
     * @private
     * @param {LoadMask} loadmask the loadmask to hide
     */
    onPlayerLoadError(loadmask){
        loadmask.hide();

        new Alert({
            'parent': this,
            'text': Locale.t('editor.onPlayerLoadError.msg', 'An error occured while trying to load the guide. Please try again.'),
            'buttons': {
                'ok': Locale.t('editor.onPlayerLoadError.ok', 'OK'),
            },
            'autoShow': true
        });
    }

    /**
     * Player click event callback
     *
     * @private
     * @param {MouseEvent} evt The event object
     */
    onPlayerClick(evt){
        if(this.editing !== true){
            return;
        }

		Object.entries(this.panels).forEach(([, panel]) => {
            panel.unsetComponents();
        });

        evt.stopPropagation();
    }

    /**
     * Player playing event callback
     *
     * @private
     */
    onPlayerPlay(){
        this.addClass('playing');
    }

    /**
     * Player pause event callback
     *
     * @private
     */
    onPlayerPause(){
        this.removeClass('playing');
    }

    /**
     * Component beforedrag event callback
     *
     * @private
     * @param {Event} evt The event object
     */
    onComponentBeforeDrag(evt){
        if(this.editing !== true){
            evt.preventDefault();
        }
    }

    /**
     * Component click event callback
     *
     * @private
     * @param {MouseEvent} evt The event object
     */
    onComponentClick(evt){
        let component = null;

        if(this.editing !== true){
            return;
        }

        if(!Dom.is(evt.target, '.metaScore-component')){
            component = Dom.closest(evt.target, '.metaScore-component')._metaScore;
        }
        else{
            component = evt.target._metaScore;
        }

        if(component.instanceOf('Element')){
            if(evt.shiftKey && this.panels.element.getComponents().includes(component)){
                this.panels.element.unsetComponent(component);
            }
            else{
                const page = component.getParent();
                const block = page.getParent();

                this.panels.block.setComponent(block, evt.shiftKey);
                this.panels.page.setComponent(page, evt.shiftKey);
                this.panels.element.setComponent(component, evt.shiftKey);
            }
        }
        else if(component.instanceOf('Page')){
            const block = component.getParent();

            if(evt.shiftKey && this.panels.page.getComponents().includes(component)){
                this.panels.block.unsetComponent(block);

                const elements = component.getChildren();
                elements.forEach((element) => {
                    this.panels.element.unsetComponent(element);
                });
            }
            else{
                this.panels.block.setComponent(block, evt.shiftKey);
                this.panels.page.setComponent(component, evt.shiftKey);

                if(!evt.shiftKey){
                    this.panels.element.unsetComponents();
                }
            }
        }
        else{
            if(evt.shiftKey && this.panels.block.getComponents().includes(component)){
                this.panels.block.unsetComponent(component);

                if(component.instanceOf('Block')){
                    const pages = component.getChildren();
                    pages.forEach((page) => {
                        this.panels.page.unsetComponent(page);
                    });
                }
            }
            else{
                this.panels.block.setComponent(component, evt.shiftKey);

                if(!evt.shiftKey){
                    this.panels.page.unsetComponents();
                    this.panels.element.unsetComponents();
                }

                if(component.instanceOf('Block')){
                    this.panels.page.setComponent(component.getActivePage(), evt.shiftKey);
                }
            }
        }

        evt.stopImmediatePropagation();
    }

    /**
     * Block pageactivate event callback
     *
     * @private
     * @param {CustomEvent} evt The event object
     */
    onBlockPageActivate(evt){
        const page = evt.detail.current;

        if(page.getParent() === this.panels.block.getComponent()){
            this.panels.page.setComponent(page);
        }
    }

    /**
     * History add event callback
     *
     * @private
     */
    onHistoryAdd(){
        this.setDirty(true)
            .updateMainmenu();
    }

    /**
     * History undo event callback
     *
     * @private
     */
    onHistoryUndo(){
        this.updateMainmenu();
    }

    /**
     * History redo event callback
     *
     * @private
     */
    onHistoryRedo(){
        this.updateMainmenu();
    }

    /**
     * GuideDetails show event callback
     *
     * @private
     */
    onDetailsOverlayShow(){
        const player = this.getPlayer();

        if(player){
            player.getMedia().pause();
        }
    }

    /**
     * GuideDetails submit event callback
     *
     * @private
     * @param {CustomEvent} evt The event object
     */
    onDetailsOverlaySubmit(evt){
        const overlay = evt.detail.overlay;
        const data = evt.detail.values;
        const action = overlay.getField('action').getValue();
        const player = this.getPlayer();

        if(action === 'new'){
            this.createGuide(data, overlay);
        }
        else{
            const callback = (new_duration) => {
                if(new_duration){
                    player.getComponents('.block').forEach((block) => {
                        if(block.getPropertyValue('synched')){
                            const page = block.getChild(block.getChildrenCount()-1);
                            if(page){
                                page.setPropertyValue('end-time', new_duration);
                            }
                        }
                    });
                }

                /**
                 * The unsaved data
                 * @type {Object}
                 */
                this.dirty_data = Object.assign({}, this.dirty_data, data);
                player.updateData(data);
                overlay.hide();

                this.setDirty(true)
                    .updateMainmenu();
            };

            if('media' in data){
                const loadmask = new LoadMask({
                    'parent': this,
                    'autoShow': true
                });

                this.getMediaFileDuration(data.media, (error, new_duration) => {
                    if(error){
                        loadmask.hide();

                        new Alert({
                            'parent': this,
                            'text': error.message,
                            'buttons': {
                                'ok': Locale.t('editor.onMediaFileDurationError.ok', 'OK'),
                            },
                            'autoShow': true
                        });

                        return;
                    }

                    const old_duration = player.getMedia().getDuration();

                    if(new_duration !== old_duration){
                        const formatted_old_duration = TimeField.getTextualValue(old_duration);
                        const formatted_new_duration = TimeField.getTextualValue(new_duration);
                        const blocks = [];

                        if(new_duration < old_duration){
                            player.getComponents('.block').forEach((block) => {
                                if(block.getPropertyValue('synched')){
                                    block.getChildren().some((page) => {
                                        if(page.getPropertyValue('start-time') > new_duration){
                                            blocks.push(block.getPropertyValue('name'));
                                            return true;
                                        }

                                        return false;
                                    });
                                }
                            });
                        }

                        if(blocks.length > 0){
                            loadmask.hide();

                            new Alert({
                                'parent': this,
                                'text': Locale.t('editor.onDetailsOverlaySubmit.update.needs_review.msg', 'The duration of selected media (!new_duration) is less than the current one (!old_duration).<br/><strong>Pages with a start time after !new_duration will therefore be out of reach. This applies to blocks: !blocks</strong><br/>Please delete those pages or modify their start time and try again.', {'!new_duration': formatted_new_duration, '!old_duration': formatted_old_duration, '!blocks': blocks.join(', ')}),
                                'buttons': {
                                    'ok': Locale.t('editor.onDetailsOverlaySubmit.update.needs_review.ok', 'OK'),
                                },
                                'autoShow': true
                            });
                        }
                        else{
                            let msg = '';
                            if(new_duration < old_duration){
                                msg = Locale.t('editor.onDetailsOverlaySubmit.update.shorter.msg', 'The duration of selected media (!new_duration) is less than the current one (!old_duration).<br/><strong>It will probably be necessary to resynchronize the pages and elements whose end time is greater than that of the selected media.</strong><br/>Are you sure you want to use the new media file?', {'!new_duration': formatted_new_duration, '!old_duration': formatted_old_duration});
                            }
                            else{
                                msg = Locale.t('editor.onDetailsOverlaySubmit.update.longer.msg', 'The duration of selected media (!new_duration) is greater than the current one (!old_duration).<br/><strong>It will probably be necessary to resynchronize the pages and elements whose end time is equal to that of the current media.</strong><br/>Are you sure you want to use the new media file?', {'!new_duration': formatted_new_duration, '!old_duration': formatted_old_duration});
                            }

                            new Alert({
                                'parent': this,
                                'text': msg,
                                'buttons': {
                                    'confirm': Locale.t('editor.onDetailsOverlaySubmit.update.diffferent.yes', 'Yes'),
                                    'cancel': Locale.t('editor.onDetailsOverlaySubmit.update.diffferent.no', 'No')
                                },
                                'autoShow': true
                            })
                            .addListener('buttonclick', (click_evt) => {
                                loadmask.hide();

                                if(click_evt.detail.action === 'confirm'){
                                    callback(new_duration);
                                }
                            });
                        }
                    }
                    else{
                        callback();
                        loadmask.hide();
                    }
                });
            }
            else{
                callback();
            }
        }
    }

    /**
     * Window hashchange event callback
     *
     * @private
     * @param {HashChangeEvent} evt The event object
     */
    onWindowHashChange(evt){
        const callback = this.loadPlayerFromHash.bind(this);
        const oldURL = evt.oldURL;

        if(this.isDirty()){
            new Alert({
                    'parent': this,
                    'text': Locale.t('editor.onWindowHashChange.alert.msg', 'Are you sure you want to open another guide?<br/><strong>Any unsaved data will be lost.</strong>'),
                    'buttons': {
                        'confirm': Locale.t('editor.onWindowHashChange.alert.yes', 'Yes'),
                        'cancel': Locale.t('editor.onWindowHashChange.alert.no', 'No')
                    },
                    'autoShow': true
                })
                .addListener('buttonclick', (click_evt) => {
                    if(click_evt.detail.action === 'confirm'){
                        callback();
                    }
                    else{
                        window.history.replaceState(null, null, oldURL);
                    }
                });
        }
        else{
            callback();
        }

        evt.preventDefault();
    }

    /**
     * Window beforeunload event callback
     *
     * @private
     * @param {Event} evt The event object
     */
    onWindowBeforeUnload(evt){
        if(this.isDirty()){
            evt.returnValue = Locale.t('editor.onWindowBeforeUnload.msg', 'Any unsaved data will be lost.');
        }
    }

    /**
     * Updates the editing state
     *
     * @param {Boolean} editing The new state
     * @return {this}
     */
    setEditing(editing){
        const player = this.getPlayer();

        /**
         * Whether in editing mode
         * @type {Boolean}
         */
        this.editing = editing !== false;

		Object.entries(this.panels).forEach(([, panel]) => {
            if(this.editing){
                panel.enable();
            }
            else{
                panel.disable();
            }
        });

        this.toggleClass('editing', this.editing);

        this.mainmenu.getItem('edit-toggle').setValue(this.editing, true);
        this.controller[this.editing ? 'maximize' : 'minimize']();

        if(player){
            player.toggleClass('editing', this.editing);
        }

        this.toggleSidebarResizer();

        return this;
    }

    /**
     * Toggles the activation of the sidebar resizer
     *
     * @private
     * @return {this}
     */
    toggleSidebarResizer() {
        if(!this.hasClass('editing') || this.hasClass('sidebar-hidden')){
            this.sidebar_resizer.disable();
        }
        else{
            this.sidebar_resizer.enable();
        }

        return this;
    }

    /**
     * Loads a player from the location hash
     *
     * @private
     * @return {this}
     */
    loadPlayerFromHash() {
        const hash = window.location.hash;
        const match = hash.match(/(#|&)guide=(\w+)(:(\d+))?/);

        if(match){
            this.loadPlayer(match[2], match[4]);
        }

        return this;
    }

    /**
     * Updates the states of the mainmenu buttons
     *
     * @private
     * @return {this}
     */
    updateMainmenu() {
        const player = this.getPlayer();
        const hasPlayer = player ? true : false;

        this.mainmenu
            .toggleItem('edit', hasPlayer)
            .toggleItem('save', hasPlayer)
            .toggleItem('clone', hasPlayer)
            .toggleItem('publish', hasPlayer)
            .toggleItem('delete', hasPlayer)
            .toggleItem('share', hasPlayer && player.getData('published'))
            .toggleItem('download', hasPlayer)
            .toggleItem('edit-toggle', hasPlayer)
            .toggleItem('undo', this.history.hasUndo())
            .toggleItem('redo', this.history.hasRedo())
            .toggleItem('revert', this.isDirty());

        return this;
    }

    /**
     * Updates the selector of the block panel
     *
     * @private
     * @return {this}
     */
    updateBlockSelector() {
        const panel = this.panels.block;
        const selector = panel.getToolbar().getSelector();

        selector.clear();

        this.getPlayer().getComponents('.media.video, .controller, .block, .block-toggler').forEach((block) => {
            selector.addOption(block.getId(), panel.getSelectorLabel(block));
        });

        const block = panel.getComponent();
        selector.setValue(block ? block.getId() : null, true);

        return this;
    }

    /**
     * Updates the selector of the page panel
     *
     * @private
     * @return {this}
     */
    updatePageSelector() {
        const selector = this.panels.page.getToolbar().getSelector();
        const blocks = this.panels.block.getComponents().filter((block) => block.instanceOf('Block'));

        // clear the selector
        selector.clear();

        if(blocks.length > 0){
            selector.enable();

            // add each page to the selector grouped by block
            blocks.forEach((block) => {
                const optgroup = blocks.length === 1 ? null : selector.addGroup(this.panels.block.getSelectorLabel(block));

                block.getChildren().forEach((page, index) => {
                    selector.addOption(page.getId(), index+1, optgroup);
                });
            });

            // set the selector's value to all selected pages
            const pages = this.panels.page.getComponents();
            selector.setValue(pages.map((page) => page.getId()), true);
        }
        else{
            selector.disable();
        }

        return this;
    }

    /**
     * Updates the selector of the element panel
     *
     * @private
     * @return {this}
     */
    updateElementSelector() {
        const panel = this.panels.element;
        const pages = this.panels.page.getComponents();
        const selector = panel.getToolbar().getSelector();

        // clear the selector
        selector.clear();

        if(pages.length > 0){
            selector.enable();

            pages.forEach((page) => {
                const block_optgroup = pages.length === 1 ? null : selector.addGroup(this.panels.block.getSelectorLabel(page.getParent()));
                const optgroups = {};

                // fill the list of optgroups
                page.getChildren().forEach((element) => {
                    const rindex = element.getPropertyValue('r-index') || 0;

                    if(!(rindex in optgroups)){
                        optgroups[rindex] = [];
                    }

                    optgroups[rindex].push(element);
                });

                // create the optgroups and their options
                Object.keys(optgroups).sort(naturalSortInsensitive).forEach((rindex) => {
                    const options = optgroups[rindex];

                    // sort options by element names
                    options.sort((a, b) => {
                        return naturalCompare(a.getName(), b.getName(), false);
                    });

                    // create the optgroup
                    const optgroup = selector.addGroup(Locale.t('editor.elementSelectorGroupLabel', 'Reading index !rindex', {'!rindex': rindex}), block_optgroup).attr('data-r-index', rindex);

                    // create the options
                    options.forEach((element) => {
                        selector.addOption(element.getId(), panel.getSelectorLabel(element), optgroup);
                    });
                });
            });

            const elements = panel.getComponents();
            selector.setValue(elements.map((element) => element.getId()), true);
        }
        else{
            selector.disable();
        }

        return this;
    }

    /**
     * Set whether the guide is dirty
     *
     * @param {Boolean} dirty Whether the guide is dirty
     * @return {this}
     */
    setDirty(dirty){
        /**
         * Whether the guide has unsaved data
         * @type {Boolean}
         */
        this.dirty = dirty;

        return this;
    }

    /**
     * Check whether the guide is dirty
     *
     * @return {Boolean} Whether the guide is dirty
     */
    isDirty() {
        return this.dirty;
    }

    /**
     * Get the player instance if any
     *
     * @return {Player} The player instance
     */
    getPlayer() {
        return this.player;
    }

    /**
     * Loads a player by guide id and vid
     *
     * @param {String} id The guide's id
     * @param {Integer} vid The guide's revision id
     * @return {this}
     */
    loadPlayer(id, vid){
        let url = `${this.configs.player_url + id}?autoload=0&keyboard=0`;

        if(vid){
            url += `&vid=${vid}`;
        }

        const loadmask = new LoadMask({
            'parent': this,
            'autoShow': true
        });

        this.unloadPlayer();

        /**
         * The player's iframe
         * @type {Dom}
         */
        this.player_frame = new Dom('<iframe/>', {'src': url, 'class': 'player-frame'}).appendTo(this.workspace)
            .addListener('load', this.onPlayerFrameLoadSuccess.bind(this, loadmask))
            .addListener('error', this.onPlayerFrameLoadError.bind(this, loadmask));

        return this;
    }

    /**
     * Unload the player
     *
     * @return {this}
     */
    unloadPlayer() {
        delete this.player;
        delete this.dirty_data;

		Object.entries(this.panels).forEach(([, panel]) => {
            panel.unsetComponents();
        });

        this
            .removeClass('has-player')
            .removeClass('metadata-loaded');

<<<<<<< HEAD
        this.player_contextmenu.disable();

        this.controller
            .clearWaveform()
            .clearTimeline()
            .disable();

=======
        this.controller.dettachMedia();

        this.player_contextmenu.disable();

>>>>>>> 597a773e
        this.history.clear();

        this.setDirty(false)
            .setEditing(false)
            .updateMainmenu();

        if(this.player_frame){
            this.player_frame.remove();
            delete this.player_frame;
        }

        window.history.replaceState(null, null, '#');

        return this;
    }

    /**
     * Add components to the player
     *
     * @private
     * @param {String} type The components' type
     * @param {Mixed} config A config or an array of configs to use when creating the component(s)
     * @param {Mixed} parent The components' parent
     * @return {this}
     */
    addPlayerComponents(type, config, parent){
        switch(type){
            case 'element': {
                const configs = isArray(config) ? config : [config];
                const page = parent;
                const panel = this.panels.element;
                const components = [];

                this.panels.block.setComponent(page.getParent());
                this.panels.page.setComponent(page);

                configs.forEach((element_config, index) => {
                    const component = page.addElement(element_config);
                    panel.setComponent(component, index > 0);
                    components.push(component);
                });

                this.history.add({
                    'undo': function(){
                        panel.unsetComponents();
                        components.forEach((component) => {
                            component.remove();
                        })
                    },
                    'redo': function(){
                        components.forEach((component, index) => {
                            page.addElement(component);
                            panel.setComponent(component, index > 0);
                        });
                    }
                });
                break;
            }

            case 'page': {
                const block = parent;
                const panel = this.panels.page;
                const before = 'position' in config  && config.position === 'before';
                const index = block.getActivePageIndex();
                let current_time = null;

                delete config.position;

                if(block.getPropertyValue('synched')){
                    const media = this.getPlayer().getMedia();
                    const duration = media.getDuration();

                    current_time = media.getTime();

                    // prevent adding the page if current time == 0 or >= media duration
                    if(current_time === 0 || current_time >= duration){
                        new Alert({
                            'parent': this,
                            'text': Locale.t('editor.addPlayerComponents.page.time.msg', "In a synchronized block, a page cannot be inserted at the media's beginning (@start_time) or end (@duration).<br/><b>Please move the media to a different time before inserting a new page.</b>", {'@start_time': TimeField.getTextualValue(0), '@duration': TimeField.getTextualValue(duration)}),
                            'buttons': {
                                'ok': Locale.t('editor.addPlayerComponents.page.time.ok', 'OK'),
                            },
                            'autoShow': true
                        });

                        break;
                    }

                    const adjacent_page = block.getChild(index);
                    config['start-time'] = before ? adjacent_page.getPropertyValue('start-time') : current_time;
                    config['end-time'] = before ? current_time : adjacent_page.getPropertyValue('end-time');
                    adjacent_page.setPropertyValue(before ? 'start-time' : 'end-time', current_time);
                }

                const component = block.addPage(config, before ? index : index + 1);
                block.setActivePage(index);

                this.history.add({
                    'undo': function(){
                        panel.unsetComponents();
                        if(block.getPropertyValue('synched')){
                            const adjacent_page = block.getChild(before ? index + 1 : index);
                            const prop = before ? 'start-time' : 'end-time';
                            adjacent_page.setPropertyValue(prop, component.getPropertyValue(prop));
                        }
                        component.remove();
                        block.setActivePage(index);
                    },
                    'redo': function(){
                        if(block.getPropertyValue('synched')){
                            const adjacent_page = block.getChild(index);
                            const prop = before ? 'start-time' : 'end-time';
                            adjacent_page.setPropertyValue(prop, current_time);
                        }
                        block.addPage(component, before ? index : index + 1);
                        block.setActivePage(index);
                    }
                });
                break;
            }

            case 'block': {
                const configs = isArray(config) ? config : [config];
                const player = parent;
                const panel = this.panels.block;
                const components = [];

                configs.forEach((block_config, index) => {
                    let component = null;

                    switch(block_config.type){
                        case 'BlockToggler':
                            component = player.addBlockToggler(Object.assign({'name': Locale.t('editor.onBlockPanelToolbarClick.defaultBlockTogglerName', 'untitled')}, block_config));
                            break;

                        default: {
                            component = player.addBlock(Object.assign({'name': Locale.t('editor.onBlockPanelToolbarClick.defaultBlockName', 'untitled')}, block_config));
                        }
                    }

                    panel.setComponent(component, index > 0);
                    components.push(component);
                });

                this.history.add({
                    'undo': function(){
                        panel.unsetComponents();
                        components.forEach((component) => {
                            component.remove();
                        });
                    },
                    'redo': function(){
                        components.forEach((component, index) => {
                            parent[`add${component.getPropertyValue('type')}`](component);
                            panel.setComponent(component, index > 0);
                        });
                    }
                });
                break;
            }
        }

        this.player_frame.focus();

        return this;
    }

    /**
     * Remove components from the player
     *
     * @private
     * @param {String} type The components' type
     * @param {Array} components The components
     * @param {Boolean} confirm Whether to display a confirmation dialog
     * @return {this}
     */
    deletePlayerComponents(type, components, confirm){
        if(confirm !== false){
            let alert_msg = '';

            switch(type){
                case 'block':
                    if(components.length > 1){
                        alert_msg = Locale.t('editor.deletePlayerComponents.blocks.msg', 'Are you sure you want to delete those @count blocks?', {'@count': components.length});
                    }
                    else{
                        alert_msg = Locale.t('editor.deletePlayerComponents.block.msg', 'Are you sure you want to delete the block "<em>@name</em>"?', {'@name': components[0].getName()});
                    }
                    break;

                case 'page':
                    if(components.length > 1){
                        alert_msg = Locale.t('editor.deletePlayerComponents.pages.msg', 'Are you sure you want to delete those @count pages?', {'@count': components.length});
                    }
                    else{
                        const block = components[0].getParent();
                        const index = block.getChildIndex(components[0]) + 1;
                        alert_msg = Locale.t('editor.deletePlayerComponents.page.msg', 'Are you sure you want to delete page @index of "<em>@block</em>"?', {'@index': index, '@block': block.getName()});
                    }
                    break;

                case 'element':
                    if(components.length > 1){
                        alert_msg = Locale.t('editor.deletePlayerComponents.elements.msg', 'Are you sure you want to delete those @count elements?', {'@count': components.length});
                    }
                    else{
                        alert_msg = Locale.t('editor.deletePlayerComponents.element.msg', 'Are you sure you want to delete the element "<em>@name</em>"?', {'@name': components[0].getName()});
                    }
                    break;
            }

            new Alert({
                'parent': this,
                'text': alert_msg,
                'buttons': {
                    'confirm': Locale.t('editor.deletePlayerComponents.yes', 'Yes'),
                    'cancel': Locale.t('editor.deletePlayerComponents.no', 'No')
                },
                'autoShow': true
            })
            .addClass('delete-player-component')
            .addListener('buttonclick', (evt) => {
                if(evt.detail.action === 'confirm'){
                    this.deletePlayerComponents(type, components, false);
                }
            });
        }
        else{
            switch(type){
                case 'block': {
                    const panel = this.panels.block;

                    components.forEach((component) => {
                        panel.unsetComponent(component);
                        component.remove();
                    });

                    this.history.add({
                        'undo': () => {
                            const player = this.getPlayer();
                            components.forEach((component) => {
                                player[`add${component.getPropertyValue('type')}`](component);
                            });
                        },
                        'redo': () => {
                            components.forEach((component) => {
                                panel.unsetComponent(component);
                                component.remove();
                            });
                        }
                    });
                    break;
                }

                case 'page': {
                    const panel = this.panels.page;
                    const player = this.getPlayer();
                    const contexts = {};

                    components.forEach((component) => {
                        const block = component.getParent();
                        const block_id = block.getId();
                        const index = block.getChildIndex(component);

                        contexts[block_id] = contexts[block_id] || {
                            'block': block,
                            'auto_page': null,
                            'pages': []
                        };

                        contexts[block_id].pages.push({
                            'component': component,
                            'index': index
                        });
                    });

                    const removePages = () => {
                        Object.entries(contexts).forEach(([, context]) => {
                            let page_index = 0;

                            // store original page start and end times
                            if(context.block.getPropertyValue('synched')){
                                context.times = {};
                                context.block.getChildren().forEach((page) => {
                                    context.times[page.getId()] = {
                                        'start': page.getPropertyValue('start-time'),
                                        'end': page.getPropertyValue('end-time')
                                    };
                                });
                            }

                            // remove deleted pages
                            context.pages.forEach((ctx) => {
                                const index = context.block.getChildIndex(ctx.component);
                                panel.unsetComponent(ctx.component);

                                if(index > 0){
                                    // if there is a page before, update it's end time
                                    const previous_page = context.block.getChild(index - 1);
                                    previous_page.setPropertyValue('end-time', ctx.component.getPropertyValue('end-time'));
                                }
                                else if(context.block.getChildrenCount() > 1){
                                    // else if there is a page after, update it's start time
                                    const next_page = context.block.getChild(index + 1);
                                    next_page.setPropertyValue('start-time', ctx.component.getPropertyValue('start-time'));
                                }

                                ctx.component.remove();

                                page_index = ctx.index - 1;
                            });

                            // add a new page if the block is empty
                            if(context.block.getChildrenCount() < 1){
                                const configs = {};

                                if(context.block.getPropertyValue('synched')){
                                    configs['start-time'] = 0;
                                    configs['end-time'] = player.getMedia().getDuration();
                                }

                                context.auto_page = context.block.addPage(configs);
                            }

                            context.block.setActivePage(Math.max(0, page_index));
                        });
                    };

                    const unremovePages = () => {
                        Object.entries(contexts).forEach(([, context]) => {
                            let page_index = 0;

                            // remove the new page if one was added
                            if(context.auto_page){
                                context.auto_page.remove();
                            }

                            // re-add removed pages
                            context.pages.forEach((ctx) => {
                                context.block.addPage(ctx.component, ctx.index);
                                page_index = ctx.index;
                            });

                            // reset all page times
                            if(context.block.getPropertyValue('synched')){
                                context.block.getChildren().forEach((page) => {
                                    const page_id = page.getId();
                                    if(page_id in context.times){
                                        page.setPropertyValue('start-time', context.times[page_id].start);
                                        page.setPropertyValue('end-time', context.times[page_id].end);
                                    }
                                });
                            }

                            context.block.setActivePage(page_index);
                        });
                    };

                    removePages();

                    this.history.add({
                        'undo': unremovePages,
                        'redo': removePages
                    });
                    break;
                }

                case 'element': {
                    const panel = this.panels.element;
                    const context = [];

                    components.forEach((component) => {
                        context.push({
                            'component': component,
                            'page': component.getParent()
                        });

                        panel.unsetComponent(component);
                        component.remove();
                    });

                    this.history.add({
                        'undo': function(){
                            context.forEach((ctx) => {
                                ctx.page.addElement(ctx.component);
                            });
                        },
                        'redo': function(){
                            context.forEach((ctx) => {
                                panel.unsetComponent(ctx.component);
                                ctx.component.remove();
                            });
                        }
                    });
                    break;
                }
            }

            this.player_frame.focus();
        }

        return this;
    }

    /**
     * Opens the guide selector
     *
     * @return {this}
     */
    openGuideSelector() {
        new GuideSelector({
                'url': `${this.configs.api_url}guide.json`,
                'autoShow': true,
                'xhr': this.configs.xhr
            })
            .addListener('submit', this.onGuideSelectorSubmit.bind(this));

        return this;
    }

    /**
     * Creates a new guide
     *
     * @private
     * @param {Object} details The guide's data
     * @param {GuideDetails} overlay The overlay instance used to create the guide
     * @return {this}
     */
    createGuide(details, overlay){
        const data = this.prepareFormData(details);

        // add a loading mask
        const loadmask = new LoadMask({
            'parent': this,
            'text': Locale.t('editor.createGuide.LoadMask.text', 'Saving... (!percent%)'),
            'bar': true,
            'autoShow': true
        });

        // prepare the Ajax options object
        const options = Object.assign({
            'data': data,
            'responseType': 'json',
            'onSuccess': (evt) => {
                overlay.hide();
                this.onGuideSaveSuccess(loadmask, evt);
            },
            'onError': this.onXHRError.bind(this, loadmask),
            'autoSend': false
        }, this.configs.xhr);

        const hundred = 100;
        Ajax.POST(`${this.configs.api_url}guide.json`, options)
            .addUploadListener('loadstart', () => {
                loadmask.setProgress(0);
            })
            .addUploadListener('progress', (evt) => {
                if (evt.lengthComputable) {
                    const percent = Math.floor((evt.loaded / evt.total) * hundred);
                    loadmask.setProgress(percent);
                }
            })
            .addUploadListener('loadend', () => {
                loadmask.setProgress(hundred);
            })
            .send();

        return this;
    }

    /**
     * Saves the loaded guide
     *
     * @param {String} action The action to perform when saving ('update' or 'clone')
     * @param {Boolean} publish Whether to published the new revision
     * @return {this}
     */
    saveGuide(action, publish){
        const player = this.getPlayer();
        const id = player.getId();
        const vid = player.getRevision();
        const components = player.getComponents('.media, .controller, .block, .block-toggler');

        // prepare the formdata from the dirty data
        const data = this.prepareFormData(this.dirty_data);

        // append the publish flag if true
        if(publish === true){
            data.append('publish', true);
        }

        // append blocks data
        components.forEach((component) => {
            data.append('blocks[]', JSON.stringify(component.getPropertyValues()));
        });

        // add a loading mask
        const loadmask = new LoadMask({
            'parent': this,
            'text': Locale.t('editor.saveGuide.LoadMask.text', 'Saving... (!percent%)'),
            'bar': true,
            'autoShow': true,
        });

        // prepare the Ajax options object
        const options = Object.assign({
            'data': data,
            'responseType': 'json',
            'onSuccess': this.onGuideSaveSuccess.bind(this, loadmask),
            'onError': this.onXHRError.bind(this, loadmask),
            'autoSend': false
        }, this.configs.xhr);

        const hundred = 100;
        Ajax.POST(`${this.configs.api_url}guide/${id}/${action}.json?vid=${vid}`, options)
            .addUploadListener('loadstart', () => {
                loadmask.setProgress(0);
            })
            .addUploadListener('progress', (evt) => {
                if (evt.lengthComputable) {
                    const percent = Math.floor((evt.loaded / evt.total) * hundred);
                    loadmask.setProgress(percent);
                }
            })
            .addUploadListener('loadend', () => {
                loadmask.setProgress(hundred);
            })
            .send();

        return this;
    }

    /**
    * Create a FormData from a key/value object
    *
    * @param {Object} data The data to prepare
    * @return {FormData} The form data
    */
    prepareFormData(data){
        const formdata = new FormData();

        if(data){
            Object.entries(data).forEach(([key, value]) => {
                if(key === 'blocks'){
                    return;
                }

                if((key === 'thumbnail' || key === 'media') && value.source === 'upload'){
                    formdata.append(`files[${key}]`, value.object);
                }
                else if(isArray(value)){
                    value.forEach((val) => {
                        formdata.append(`${key}[]`, isObject(val) ? JSON.stringify(val) : val);
                    });
                }
                else if(isObject(value)){
                    formdata.append(key, JSON.stringify(value));
                }
                else{
                    formdata.append(key, value);
                }
            });
        }

        return formdata;
    }

    /**
     * Get a media file's duration in centiseconds
     *
     * @private
     * @param {Object} file The file's url
     * @property {String} mime The file's mime type
     * @property {String} url The file's url
     * @param {Function} callback A callback function to call with an eventual error and the duration
     */
    getMediaFileDuration(file, callback){
        if(isEmpty(file.mime)){
            const message = Locale.t('editor.getMediaFileDuration.no-mime.error', "The file's mime type could not be determined for !url", {'!url': file.url});
            callback(new Error(message));
        }
        else{
            const renderer = this.getPlayer().getMedia().constructor.getRendererForMime(file.mime);
            if(renderer){
                renderer.getDurationFromURI(file.url, (error, duration) => {
                    if(error){
                        callback(error);
                        return;
                    }

                    const centiseconds_multiplier = 100;
                    callback(null, Math.round(parseFloat(duration) * centiseconds_multiplier));
                });
            }
            else{
                const message = Locale.t('editor.getMediaFileDuration.no-renderer.error', 'No compatible renderer found for the mime type !mime', {'!mine': file.mine});
                callback(new Error(message));
            }
        }

    }

}<|MERGE_RESOLUTION|>--- conflicted
+++ resolved
@@ -1596,14 +1596,6 @@
 
         this.removeClass('metadata-loaded');
 
-<<<<<<< HEAD
-        this.controller
-            .clearWaveform()
-            .disable();
-=======
-        this.controller.dettachMedia();
->>>>>>> 597a773e
-
         this.getPlayer()
             .addOneTimeListener('mediaerror', (evt) => {
                 loadmask.hide();
@@ -2538,20 +2530,12 @@
             .removeClass('has-player')
             .removeClass('metadata-loaded');
 
-<<<<<<< HEAD
         this.player_contextmenu.disable();
 
-        this.controller
-            .clearWaveform()
-            .clearTimeline()
-            .disable();
-
-=======
         this.controller.dettachMedia();
 
         this.player_contextmenu.disable();
 
->>>>>>> 597a773e
         this.history.clear();
 
         this.setDirty(false)
