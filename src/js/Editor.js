--- conflicted
+++ resolved
@@ -1,11 +1,6 @@
 import Dom from './core/Dom';
 import {naturalSortInsensitive} from './core/utils/Array';
-<<<<<<< HEAD
-import {pad} from './core/utils/String';
 import {isArray, isObject} from './core/utils/Var';
-=======
-import {isArray} from './core/utils/Var';
->>>>>>> d695f102
 import Locale from './core/Locale';
 import MainMenu from './editor/MainMenu';
 import Resizable from './core/ui/Resizable';
@@ -2756,21 +2751,7 @@
      * @chainable
      */
     createGuide(details, overlay){
-<<<<<<< HEAD
         const data = this.prepareFormData(details);
-=======
-        const data = new FormData();
-
-        // append values from the details overlay
-		Object.entries(details).forEach(([key, value]) => {
-            if(key === 'thumbnail' || key === 'media'){
-                data.append(`files[${key}]`, value.object);
-            }
-            else{
-                data.append(key, value);
-            }
-        });
->>>>>>> d695f102
 
         // add a loading mask
         const loadmask = new LoadMask({
@@ -2819,19 +2800,10 @@
      * @chainable
      */
     saveGuide(action, publish){
-<<<<<<< HEAD
-        let player = this.getPlayer(),
-            id = player.getId(),
-            vid = player.getRevision(),
-            components = player.getComponents('.media, .controller, .block, .block-toggler'),
-            loadmask, options;
-=======
         const player = this.getPlayer();
         const id = player.getId();
         const vid = player.getRevision();
         const components = player.getComponents('.media, .controller, .block, .block-toggler');
-        const data = new FormData();
->>>>>>> d695f102
 
         // prepare the formdata from the dirty data
         const data = this.prepareFormData(this.dirty_data);
@@ -2841,25 +2813,6 @@
             data.append('publish', true);
         }
 
-<<<<<<< HEAD
-=======
-        // append values from the dirty data
-        if(this.dirty_data){
-            Object.entries(this.dirty_data).forEach(([key, value]) => {
-                if(key === 'blocks'){
-                    return;
-                }
-
-                if(key === 'thumbnail' || key === 'media'){
-                    data.append(`files[${key}]`, value.object);
-                }
-                else{
-                    data.append(key, value);
-                }
-            });
-        }
-
->>>>>>> d695f102
         // append blocks data
         components.forEach((component) => {
             data.append('blocks[]', JSON.stringify(component.getPropertyValues()));
