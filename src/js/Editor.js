import Dom from './core/Dom';
import { MasterClock } from './core/media/Clock';
import { isArray } from './core/utils/Var';
import { escapeHTML } from './core/utils/String';
import { clone } from './core/utils/Array';
import Hotkeys from './core/Hotkeys';
import HotkeysHelp from './editor/HotkeysHelp';
import Locale from './core/Locale';
import StyleSheet from './core/StyleSheet';
import MainMenu from './editor/MainMenu';
import ConfigsEditor from './editor/ConfigsEditor';
import UndoRedo from './editor/UndoRedo';
import Overlay from './core/ui/Overlay';
import Confirm from './core/ui/overlay/Confirm';
import LoadMask from './core/ui/overlay/LoadMask';
import Clipboard from './core/Clipboard';
import Ajax from './core/Ajax';
import ContextMenu from './core/ui/ContextMenu';
import TimeInput from './core/ui/input/TimeInput';
import ColorInput from './core/ui/input/ColorInput';
import Controller from './editor/Controller';
import Pane from './editor/Pane';
import Ruler from './editor/Ruler';
import AssetBrowser from './editor/AssetBrowser';

import { className } from '../css/Editor.scss';
import player_css from '!!raw-loader!postcss-loader!sass-loader!../css/editor/Player.scss';

/**
 * Provides the main Editor class
 *
 * @emits {ready} Fired when the editor is fully setup.
 * @param {Editor} editor The editor instance
 *
 * @emits {playerload} Fired when the player has loaded.
 * @param {Editor} editor The editor instance.
 * @param {Player} player The player instance.
 *
 * @emits {previewmode} Fired when the preview mode's state changes.
 * @param {Editor} editor The editor instance.
 * @param {boolean} preview Whether in preview mode.
 *
 * @emits {playercomponentorder} Fired when a player's component changes stack position.
 * @param {Editor} editor The editor instance.
 * @param {Component} component The component instance.
 * @param {number} position The new position.
 */
export class Editor extends Dom {

    static defaults =  {
        'container': 'body',
        'player': {
            'url': null,
            'update_url': null,
        },
        'publish_url': null,
        'autosave': {
            'url': null,
            'interval': null
        },
        'asset_browser': {},
        'color_swatches': [],
        'xhr': {},
        'history': {
            'grouping_timeout': 100
        },
        'component_copy_displacement': 10,
        'hotkeys': {
            'global': {
                'title': Locale.t('editor.hotkeys.global.title', 'Editor'),
                'description': Locale.t('editor.hotkeys.global.description', 'Shortcuts available throughout the editor'),
                'items': {
                    'save': {
                        'combo': 'Control+s',
                        'description': Locale.t('editor.hotkeys.global.save.description', 'Save')
                    },
                    'revert': {
                        'combo': 'Control+r',
                        'description': Locale.t('editor.hotkeys.global.revert.description', 'Revert')
                    },
                    'undo': {
                        'combo': 'Control+z',
                        'description': Locale.t('editor.hotkeys.global.undo.description', 'Undo')
                    },
                    'redo': {
                        'combo': 'Control+y',
                        'description': Locale.t('editor.hotkeys.global.redo.description', 'Redo')
                    },
                    'preview_tmp': {
                        'combo': 'Control+e',
                        'description': Locale.t('editor.hotkeys.global.preview_tmp.description', 'Toggle preview mode temporarily'),
                        'configs': {
                            'keyup': true,
                            'preventRepeat': true
                        }
                    },
                    'preview': {
                        'combo': 'Control+Shift+e',
                        'description': Locale.t('editor.hotkeys.global.preview.description', 'Toggle preview mode'),
                        'configs': {
                            'preventRepeat': true
                        }
                    },
                    'toggle_play': {
                        'combo': ' ',
                        'description': Locale.t('editor.hotkeys.global.toggle_play.description', 'Play/pause'),
                        'configs': {
                            'preventRepeat': true
                        }
                    },
                    'hotkeyshelp': {
                        'combo': '?',
                        'description': Locale.t('editor.hotkeys.global.hotkeyshelp.description', 'Show keyboard shortcuts')
                    }
                }
            },
            'player': {
                'title': Locale.t('editor.hotkeys.player.title', 'Workspace'),
                'description': Locale.t('editor.hotkeys.player.description', 'Shortcuts available in the workspace'),
                'items': {
                    'right': {
                        'combo': 'ArrowRight',
                        'description': Locale.t('editor.hotkeys.player.right.description', 'Move selected component(s) by 1 pixel to the right')
                    },
                    'right10': {
                        'combo': 'Shift+ArrowRight',
                        'description': Locale.t('editor.hotkeys.player.right10.description', 'Move selected component(s) by 10 pixel to the right')
                    },
                    'left': {
                        'combo': 'ArrowLeft',
                        'description': Locale.t('editor.hotkeys.player.left.description', 'Move selected component(s) by 1 pixel to the left'),
                    },
                    'left10': {
                        'combo': 'Shift+ArrowLeft',
                        'description': Locale.t('editor.hotkeys.player.left10.description', 'Move selected component(s) by 10 pixels to the left'),
                    },
                    'up': {
                        'combo': 'ArrowUp',
                        'description': Locale.t('editor.hotkeys.player.up.description', 'Move selected component(s) by 1 pixels upwards'),
                    },
                    'up10': {
                        'combo': 'Shift+ArrowUp',
                        'description': Locale.t('editor.hotkeys.player.up10.description', 'Move selected component(s) by 10 pixels upwards'),
                    },
                    'down': {
                        'combo': 'ArrowDown',
                        'description': Locale.t('editor.hotkeys.player.down.description', 'Move selected component(s) by 1 pixel downwards'),
                    },
                    'down10': {
                        'combo': 'Shift+ArrowDown',
                        'description': Locale.t('editor.hotkeys.player.down10.description', 'Move selected component(s) by 10 pixels downwards'),
                    },
                    'copy': {
                        'combo': 'Control+c',
                        'description': Locale.t('editor.hotkeys.player.copy.description', 'Copy selected component(s)'),
                        'configs': {
                            'preventRepeat': true
                        }
                    },
                    'paste': {
                        'combo': 'Control+v',
                        'description': Locale.t('editor.hotkeys.player.paste.description', 'Paste component(s)'),
                        'configs': {
                            'preventRepeat': true
                        }
                    },
                    'cut': {
                        'combo': 'Control+x',
                        'description': Locale.t('editor.hotkeys.player.cut.description', 'Cut selected component(s)'),
                        'configs': {
                            'preventRepeat': true
                        }
                    },
                    'duplicate': {
                        'combo': 'Control+d',
                        'description': Locale.t('editor.hotkeys.player.duplicate.description', 'Duplicate selected component(s)'),
                        'configs': {
                            'preventRepeat': true
                        }
                    },
                    'lock': {
                        'combo': 'Control+l',
                        'description': Locale.t('editor.hotkeys.player.lock.description', 'Lock/unlock selected component(s)'),
                        'configs': {
                            'preventRepeat': true
                        }
                    },
                    'delete': {
                        'combo': ['Delete', 'Backspace'],
                        'description': Locale.t('editor.hotkeys.player.delete.description', 'Delete selected component(s)'),
                        'configs': {
                            'preventRepeat': true
                        }
                    }
                }
            }
        }
    };

    /**
     * Instantiate
     *
     * @param {Object} configs Custom configs to override defaults
     * @property {Mixed} [container='body'] The HTMLElement, Dom instance, or CSS selector to which the editor should be appended
     * @property {Object} player Options for the player
     * @property {String} player.url The player URL
     * @property {String} player.update_url The player update URL
     * @property {String} publish_url The URL of the publish button
     * @property {Object} asset_browser Options to pass to the asset browser
     * @property {Array} color_swatches An array of HEX color codes to use for swatches in color inputs
     * @property {Object} [xhr={}] Options to send with each XHR request. See {@link Ajax.send} for available options
     * @property {Object} [history] Options for the history
     * @property {Number} [history.grouping_timeout=100] The period of time in ms in which undo/redo operations are grouped into a single operation
     */
    constructor(configs) {
        // call parent constructor
        super('<div/>', { 'class': `metaScore-editor ${className}`, 'tabindex': 0 });

        /**
         * The configuration values
         * @type {Object}
         */
        this.configs = Object.assign({}, this.constructor.defaults, configs);

        // Override ColorInput default swatches
        ColorInput.defaults.swatches = Object.assign({}, ColorInput.defaults.swatches, {'colors': this.configs.color_swatches});

        /**
         * The dirty data keys
         * @type {Object}
         */
        this.dirty = {};

        if (this.configs.container) {
            this.appendTo(this.configs.container);
        }

        this.init();
    }

    /**
    * Get the version number
    *
    * @return {String} The version number
    */
    static getVersion() {
        return "[[VERSION]]";
    }

    /**
    * Get the revirsion number
    *
    * @return {String} The revirsion number
    */
    static getRevision() {
        return "[[REVISION]]";
    }

    /**
    * Initialize
    */
    init() {
        // Set the banner for ContextMenus
        ContextMenu.setBannerText(Locale.t('Editor.contextmenu.banner', 'metaScore Editor v.!version r.!revision', { '!version': this.constructor.getVersion(), '!revision': this.constructor.getRevision() }));

        // Top pane ////////////////////////
        const top_pane = new Pane({
            'axis': 'horizontal',
        })
            .addClass('top-pane')
            .appendTo(this);

        /**
         * The top menu
         * @type {MainMenu}
         */
        this.mainmenu = new MainMenu()
            .addDelegate('button', 'click', this.onMainmenuClick.bind(this))
            .addDelegate('.input', 'valuechange', this.onMainmenuInputChange.bind(this))
            .appendTo(top_pane.getContents());

        // Tools pane ////////////////////////
        const tools_pane = new Pane({
            'axis': 'vertical',
            'resizable': {
                'directions': ['right']
            }
        })
            .addClass('tools-pane')
            .appendTo(this);

        this.asset_browser = new AssetBrowser(this, Object.assign({ 'xhr': this.configs.xhr }, this.configs.asset_browser))
            .addListener('tabchange', this.onAssetBrowserTabChange.bind(this))
            .addListener('assetadd', this.onAssetBrowserAssetAdd.bind(this))
            .addListener('beforeassetremove', this.onAssetBrowserBeforeAssetRemove.bind(this))
            .addListener('assetremove', this.onAssetBrowserAssetRemove.bind(this))
            .addListener('spectrogramformopen', this.onAssetBrowserSpectrogramFormOpen.bind(this))
            .addListener('audiowaveformformopen', this.onAssetBrowserAudioWaveformFormOpen.bind(this))
            .appendTo(tools_pane.getContents());

        // Center pane ////////////////////////
        const center_pane = new Pane({
            'axis': 'vertical'
        })
            .addClass('center-pane')
            .appendTo(this);

        new Dom('<div/>', { 'class': 'top-ruler-gutter' })
            .appendTo(center_pane.getContents());

        new Dom('<div/>', { 'class': 'left-ruler-gutter' })
            .appendTo(center_pane.getContents());

        const top_ruler_wrapper = new Dom('<div/>', { 'class': 'top-ruler' })
            .appendTo(center_pane.getContents());

        const left_ruler_wrapper = new Dom('<div/>', { 'class': 'left-ruler' })
            .appendTo(center_pane.getContents());

        /**
         * The workspace
         * @type {Dom}
         */
        this.workspace = new Dom('<div/>', { 'class': 'workspace' })
            .appendTo(center_pane.getContents());

        this.top_ruler = new Ruler({
            'axis': 'x',
            'trackTarget': this.workspace
        })
            .appendTo(top_ruler_wrapper)
            .init();

        this.left_ruler = new Ruler({
            'axis': 'y',
            'trackTarget': this.workspace
        })
            .appendTo(left_ruler_wrapper)
            .init();

        /**
         * The player wrapper container.
         * @type {Dom}
         */
        this.player_wrapper = new Dom('<div/>', { 'class': 'player-wrapper' })
            .appendTo(this.workspace);

        /**
         * The grid
         * @type {Dom}
         */
        this.grid = new Dom('<div/>', { 'class': 'grid' })
            .appendTo(this.player_wrapper);

        // Config pane ////////////////////////
        const config_pane = new Pane({
            'axis': 'vertical',
            'resizable': {
                'directions': ['left']
            }
        })
            .addClass('configs-pane')
            .appendTo(this);

        /**
         * The component form
         * @type {ConfigsEditor}
         */
        this.configs_editor = new ConfigsEditor(this)
            .addListener('componentset', this.onConfigEditorComponentSet.bind(this))
            .appendTo(config_pane.getContents());

        // Bottom pane ////////////////////////
        const bottom_pane = new Pane({
            'axis': 'horizontal',
            'resizable': {
                'directions': ['top']
            }
        })
            .addClass('bottom-pane')
            .appendTo(this);

        /**
         * The controller
         * @type {Controller}
         */
        this.controller = new Controller(this)
            .addDelegate('.timeline .track, .timeline .handle', 'click', this.onTimelineTrackClick.bind(this))
            .addDelegate('.timeline', 'trackdrop', this.onTimelineTrackDrop.bind(this))
            .appendTo(bottom_pane.getContents());

        /**
         * The auto-save indicator
         * @type {Dom}
         */
        this.autosave_indicator = new Dom('<div/>', { 'class': 'autosave-indicator' })
            .text(Locale.t('Editor.autosaveIndicator.text', 'Saving auto-recovery data...'))
            .hide()
            .appendTo(this);

        /**
         * The undo/redo handler
         * @type {UndoRedo}
         */
        this.history = new UndoRedo()
            .addListener('add', this.onHistoryAdd.bind(this))
            .addListener('undo', this.onHistoryUndo.bind(this))
            .addListener('redo', this.onHistoryRedo.bind(this));

        /**
         * The clipboard handler
         * @type {Clipboard}
         */
        this.clipboard = new Clipboard();

        // prevent the custom contextmenu from overriding the native one in inputs
        this.addDelegate('input', 'contextmenu', (evt) => {
            evt.stopImmediatePropagation();
        });

        this.addDelegate('.contextmenu', 'beforeshow', this.onContextMenuBeforeShow.bind(this));

        Dom.addListener(window, 'beforeunload', this.onWindowBeforeUnload.bind(this));
        Dom.addListener(window, 'unload', this.onWindowUnload.bind(this));

        this
            .addDelegate('.time.input', 'valuein', this.onTimeInputValueIn.bind(this))
            .addDelegate('.time.input', 'valueout', this.onTimeInputValueOut.bind(this))
            .setClean()
            .setupContextMenus();

<<<<<<< HEAD
        this.getHotkeys('global').attachTo(this, ':not(input)');

        this.triggerEvent('ready', { 'editor': this }, false, false);

=======
>>>>>>> 865171df
        // Check if auto-save data exists.
        if (this.configs.autosave && this.configs.autosave.url) {
            const loadmask = new LoadMask({'parent': this});
            const options = Object.assign({}, this.configs.xhr, {
                'responseType': 'json',
                'onSuccess': () => {
                    loadmask.hide();

                    new Confirm({
                        'text': Locale.t('editor.autosave.recover.text', 'Auto-save data were found for this guide. Would you like to recover them?'),
                        'confirmLabel': Locale.t('editor.autosave.recover.confirmLabel', 'Recover'),
                        'onConfirm': () => {
                            this.loadPlayer({ 'autosave': '' });
                        },
                        'onCancel': () => {
                            // Delete auto-save data.
                            Ajax.DELETE(this.configs.autosave.url, this.configs.xhr);

                            // Load the player with the latest revision.
                            this.loadPlayer();
                        },
                        'parent': this
                    });
                },
                'onError': () => {
                    loadmask.hide();
                    this.loadPlayer();
                }
            });

            Ajax.HEAD(this.configs.autosave.url, options);
        }
        else {
            this.loadPlayer();
        }

        // Delay to next iteration of the Event Loop.
        setTimeout(() => {
            this.triggerEvent('ready', { 'editor': this }, false, false);
        }, 0);
    }

    /**
     * Get a context's keyboard shortcuts.
     *
     * @param {string} context The keyboard shortcuts context.
     * @return {Hotkeys}
     */
    getHotkeys(context) {
        if(!('hotkeys' in this)){
            this.hotkeys = {};
        }

        if(!(context in this.hotkeys)){
            const hotkeys = new Hotkeys();

            if (this.configs.hotkeys && this.configs.hotkeys[context] && this.configs.hotkeys[context].items) {
                Object.entries(this.configs.hotkeys[context].items).forEach(([key, value]) => {
                    hotkeys.bind(value.combo,
                        (evt) => {
                            this.handleHotkey(context, key, evt);
                        },
                        value.configs
                    );
                });
            }

            this.hotkeys[context] = hotkeys;
        }

        return this.hotkeys[context];
    }

    /**
     * Hotkeys generic handler.
     *
     * @param {string} context The hotkey's context
     * @param {string} id The hotkey's identifier
     * @param {KeyboardEvent} evt The keyboard event.
     */
    handleHotkey(context, id, evt) { /* eslint-disable-line complexity */
        switch(id) {
            case 'save':
                this.save();
                break;
            case 'revert':
                this.revert();
                break;
            case 'undo':
                this.history.undo();
                break;
            case 'redo':
                this.history.redo();
                break;
            case 'preview_tmp':
            case 'preview':
                this.togglePreviewMode();
                break;
            case 'toggle_play':
                {
                    const player = this.getPlayer();
                    if(player) {player.togglePlay();}
                }
                break;
            case 'hotkeyshelp':
                new HotkeysHelp(
                    this.configs.hotkeys,
                    {
                        'parent': this,
                    }
                );
                break;
            case 'right':
            case 'right10':
                {
                    const components = this.configs_editor.getComponents();
                    this.movePlayerComponents(components, evt.shiftKey ? 10 : 1);
                }
                break;
            case 'left':
            case 'left10':
                {
                    const components = this.configs_editor.getComponents();
                    this.movePlayerComponents(components, evt.shiftKey ? -10 : -1);
                }
                break;
            case 'up':
            case 'up10':
                {
                    const components = this.configs_editor.getComponents();
                    this.movePlayerComponents(components, 0, evt.shiftKey ? -10 : -1);
                }
                break;
            case 'down':
            case 'down10':
                {
                    const components = this.configs_editor.getComponents();
                    this.movePlayerComponents(components, 0, evt.shiftKey ? 10 : 1);
                }
                break;
            case 'copy':
                this.copyPlayerComponents(this.configs_editor.getComponents());
                break;
            case 'paste':
                this.pastePlayerComponents();
                break;
            case 'cut':
                {
                    const components = this.configs_editor.getComponents();
                    this.copyPlayerComponents(components);
                    this.deletePlayerComponents(components, false);
                }
                break;
            case 'duplicate':
                {
                    const components = this.configs_editor.getComponents();
                    this.copyPlayerComponents(components);
                    this.pastePlayerComponents();
                    this.pastePlayerComponents();
                }
                break;
            case 'lock':
                {
                    const components = this.configs_editor.getComponents();
                    if (components.length > 0) {
                        const locked = components[0].getPropertyValue('editor.locked');
                        components.forEach((component) => {
                            component.setPropertyValue('editor.locked', !locked);
                        });
                    }
                }
                break;
            case 'delete':
                this.deletePlayerComponents(this.configs_editor.getComponents());
                break;
        }
    }

    /**
     * Setup the context menus.
     *
     * @return {this}
     */
    setupContextMenus() {
        /**
         * The editor's context menu
         * @type {ContextMenu}
         */
        this.contextmenu = new ContextMenu({ 'target': this }).appendTo(this);

        /**
         * The player's context menu
         * @type {ContextMenu}
         */
        this.player_contextmenu = new ContextMenu({
            'target': null,
            'items': {
                'element': {
                    'text': Locale.t('editor.contextmenu.element', 'Element'),
                    'toggler': (context) => {
                        return !this.inPreviewMode() && (context.el.closest('.metaScore-component.page') ? true : false);
                    },
                    'items': {
                        'select': {
                            'text': Locale.t('editor.contextmenu.select-elements', 'Select all elements'),
                            'callback': (context, data) => {
                                this.configs_editor.unsetComponents();
                                data.parent.getChildren().forEach((element, index) => {
                                    this.configs_editor.setComponent(element, index > 0);
                                });
                            },
                            'toggler': (context, data) => {
                                const dom = context.el.closest('.metaScore-component.page');
                                if (dom) {
                                    data.parent = dom._metaScore;
                                    return true;
                                }
                                return false;
                            }
                        },
                        'copy': {
                            'text': (context, data) => {
                                if (data.selected) {
                                    return Locale.t('editor.contextmenu.copy-selected-elements', 'Copy selected elements');
                                }
                                return Locale.t('editor.contextmenu.copy-element', 'Copy element');
                            },
                            'callback': (context, data) => {
                                this.copyPlayerComponents(data.components);
                            },
                            'toggler': (context, data) => {
                                const elements = this.configs_editor.getComponents('Element');
                                if (elements.length > 0) {
                                    data.selected = true;
                                    data.components = elements;
                                    return true;
                                }
                                const dom = context.el.closest('.metaScore-component.element');
                                if (dom) {
                                    data.components = [dom._metaScore];
                                    return true;
                                }
                                return false;
                            }
                        },
                        'paste': {
                            'text': Locale.t('editor.contextmenu.paste-elements', 'Paste elements'),
                            'callback': (context, data) => {
                                this.pastePlayerComponents(data.parent);
                            },
                            'toggler': (context, data) => {
                                if (this.clipboard.getDataType() === 'element') {
                                    const dom = context.el.closest('.metaScore-component.page');
                                    if (dom) {
                                        data.parent = dom._metaScore;
                                        return true;
                                    }
                                }
                                return false;
                            }
                        },
                        'delete': {
                            'text': (context, data) => {
                                if (data.selected) {
                                    return Locale.t('editor.contextmenu.delete-selected-elements', 'Delete selected elements');
                                }
                                return Locale.t('editor.contextmenu.delete-element', 'Delete element');
                            },
                            'callback': (context, data) => {
                                this.deletePlayerComponents(data.components);
                            },
                            'toggler': (context, data) => {
                                const elements = this.configs_editor.getComponents('Element');
                                if (elements.length > 0) {
                                    data.selected = true;
                                    data.components = elements;
                                    return true;
                                }
                                const dom = context.el.closest('.metaScore-component.element');
                                if (dom && !dom._metaScore.getPropertyValue('editor.locked')) {
                                    data.components = [dom._metaScore];
                                    return true;
                                }
                                return false;
                            }
                        },
                        'lock': {
                            'text': Locale.t('editor.contextmenu.lock-element', 'Lock element'),
                            'callback': (context, data) => {
                                data.component.setPropertyValue('editor.locked', true);
                            },
                            'toggler': (context, data) => {
                                const dom = context.el.closest('.metaScore-component.element');
                                if (dom && !dom._metaScore.getPropertyValue('editor.locked')) {
                                    data.component = dom._metaScore;
                                    return true;
                                }
                                return false;
                            }
                        },
                        'unlock': {
                            'text': Locale.t('editor.contextmenu.unlock-element', 'Unlock element'),
                            'callback': (context, data) => {
                                data.component.setPropertyValue('editor.locked', false);
                            },
                            'toggler': (context, data) => {
                                const dom = context.el.closest('.metaScore-component.element');
                                if (dom && !dom._metaScore.getPropertyValue('editor.locked')) {
                                    data.component = dom._metaScore;
                                    return true;
                                }
                                return false;
                            }
                        },
                        'arrange': {
                            'text': Locale.t('editor.contextmenu.arrange', 'Arrange'),
                            'items': {
                                'bring-to-front': {
                                    'text': Locale.t('editor.contextmenu.arrange.bring-to-front', 'Bring to front'),
                                    'callback': (context, data) => {
                                        const component = data.component;
                                        const position = component.parents().children().count();
                                        this.setPlayerComponentOrder(component, position);
                                    },
                                    'toggler': (context, data) => {
                                        const dom = context.el.closest('.metaScore-component.element');
                                        if (dom) {
                                            data.component = dom._metaScore;
                                            return true;
                                        }
                                        return false;
                                    }
                                },
                                'send-to-back': {
                                    'text': Locale.t('editor.contextmenu.arrange.send-to-back', 'Send to back'),
                                    'callback': (context, data) => {
                                        const component = data.component;
                                        this.setPlayerComponentOrder(component, 0);
                                    },
                                    'toggler': (context, data) => {
                                        const dom = context.el.closest('.metaScore-component.element');
                                        if (dom) {
                                            data.component = dom._metaScore;
                                            return true;
                                        }
                                        return false;
                                    }
                                },
                                'bring-forward': {
                                    'text': Locale.t('editor.contextmenu.arrange.bring-forward', 'Bring forward'),
                                    'callback': (context, data) => {
                                        const component = data.component;
                                        const siblings = component.parents().children();

                                        let position = siblings.index(`#${component.getId()}`);
                                        position = Math.min(siblings.count(), position + 2);

                                        this.setPlayerComponentOrder(component, position);
                                    },
                                    'toggler': (context, data) => {
                                        const dom = context.el.closest('.metaScore-component.element');
                                        if (dom) {
                                            data.component = dom._metaScore;
                                            return true;
                                        }
                                        return false;
                                    }
                                },
                                'send-backward': {
                                    'text': Locale.t('editor.contextmenu.arrange.send-backward', 'Send backward'),
                                    'callback': (context, data) => {
                                        const component = data.component;
                                        const siblings = component.parents().children();

                                        let position = siblings.index(`#${component.getId()}`);
                                        position = Math.max(0, position - 1);

                                        this.setPlayerComponentOrder(component, position);
                                    },
                                    'toggler': (context, data) => {
                                        const dom = context.el.closest('.metaScore-component.element');
                                        if (dom) {
                                            data.component = dom._metaScore;
                                            return true;
                                        }
                                        return false;
                                    }
                                }
                            },
                            'toggler': (context) => {
                                const dom = context.el.closest('.metaScore-component.element');
                                if (dom) {
                                    return true;
                                }
                                return false;
                            }
                        }
                    }
                },
                'page': {
                    'text': Locale.t('editor.contextmenu.page', 'Page'),
                    'toggler': (context) => {
                        return !this.inPreviewMode() && (context.el.closest('.metaScore-component.block') ? true : false);
                    },
                    'items': {
                        'add-before': {
                            'text': Locale.t('editor.contextmenu.add-page-before', 'Add a page before'),
                            'callback': (context) => {
                                this.addPlayerComponents('page', { 'position': 'before' }, context.el.closest('.metaScore-component.block')._metaScore);
                            }
                        },
                        'add-after': {
                            'text': Locale.t('editor.contextmenu.add-page-after', 'Add a page after'),
                            'callback': (context) => {
                                this.addPlayerComponents('page', { 'position': 'after' }, context.el.closest('.metaScore-component.block')._metaScore);
                            }
                        },
                        'delete': {
                            'text': (context, data) => {
                                if (data.selected) {
                                    return Locale.t('editor.contextmenu.delete-selected-pages', 'Delete selected pages');
                                }
                                return Locale.t('editor.contextmenu.delete-page', 'Delete page');
                            },
                            'callback': (context, data) => {
                                this.deletePlayerComponents(data.components);
                            },
                            'toggler': (context, data) => {
                                const pages = this.configs_editor.getComponents('Page');
                                if (pages.length > 0) {
                                    data.selected = true;
                                    data.components = pages;
                                    return true;
                                }
                                const dom = context.el.closest('.metaScore-component.page');
                                if (dom) {
                                    data.components = [dom._metaScore];
                                    return true;
                                }
                                return false;
                            }
                        }
                    }
                },
                'block': {
                    'text': Locale.t('editor.contextmenu.block', 'Block'),
                    'toggler': () => {
                        return !this.inPreviewMode();
                    },
                    'items': {
                        'add': {
                            'text': Locale.t('editor.contextmenu.add-block', 'Add a block'),
                            'toggler': (context) => {
                                return context.el.is('.metaScore-player');
                            },
                            'items': {
                                'add-block-synched': {
                                    'text': Locale.t('editor.contextmenu.add-block-synched', 'Synchronized'),
                                    'callback': () => {
                                        this.addPlayerComponents('block', { 'type': 'Block', 'synched': true });
                                    }
                                },
                                'add-block-non-synched': {
                                    'text': Locale.t('editor.contextmenu.add-block-non-synched', 'Non-synchronized'),
                                    'callback': () => {
                                        this.addPlayerComponents('block', { 'type': 'Block', 'synched': false });
                                    }
                                },
                                'separator': {
                                    'class': 'separator'
                                },
                                'add-video-renderer': {
                                    'text': Locale.t('editor.contextmenu.add-video-renderer', 'Video renderer'),
                                    'callback': () => {
                                        this.addPlayerComponents('block', { 'type': 'VideoRenderer' });
                                    }
                                },
                                'add-controller': {
                                    'text': Locale.t('editor.contextmenu.add-controller', 'Controller'),
                                    'callback': () => {
                                        this.addPlayerComponents('block', { 'type': 'Controller' });
                                    }
                                },
                                'add-block-toggler': {
                                    'text': Locale.t('editor.contextmenu.add-block-toggler', 'Block Toggler'),
                                    'callback': () => {
                                        this.addPlayerComponents('block', { 'type': 'BlockToggler' });
                                    }
                                }
                            }
                        },
                        'select': {
                            'text': Locale.t('editor.contextmenu.select-blocks', 'Select all blocks'),
                            'callback': () => {
                                const scenario = this.getPlayer().getActiveScenario();
                                if (scenario) {
                                    scenario.getChildren().forEach((component, index) => {
                                        this.configs_editor.setComponent(component, index > 0);
                                    });
                                }
                            }
                        },
                        'copy': {
                            'text': (context, data) => {
                                if (data.selected) {
                                    return Locale.t('editor.contextmenu.copy-selected-blocks', 'Copy selected blocks');
                                }
                                return Locale.t('editor.contextmenu.copy-block', 'Copy block');
                            },
                            'callback': (context, data) => {
                                this.copyPlayerComponents(data.components);
                            },
                            'toggler': (context, data) => {
                                const blocks = this.configs_editor.getComponents(['Block', 'VideoRenderer', 'Controller', 'BlockToggler']);
                                if (blocks.length > 0) {
                                    data.selected = true;
                                    data.components = blocks;
                                    return true;
                                }
                                const dom = context.el.closest('.metaScore-component.block, .metaScore-component.video-renderer, .metaScore-component.controller, .metaScore-component.block-toggler');
                                if (dom) {
                                    data.components = [dom._metaScore];
                                    return true;
                                }
                                return false;
                            }
                        },
                        'paste': {
                            'text': Locale.t('editor.contextmenu.paste-block', 'Paste block'),
                            'callback': () => {
                                this.pastePlayerComponents();
                            },
                            'toggler': () => {
                                return this.clipboard.getDataType() === 'block';
                            }
                        },
                        'delete': {
                            'text': (context, data) => {
                                if (data.selected) {
                                    return Locale.t('editor.contextmenu.delete-selected-blocks', 'Delete selected blocks');
                                }
                                return Locale.t('editor.contextmenu.delete-block', 'Delete block');
                            },
                            'callback': (context, data) => {
                                this.deletePlayerComponents(data.components);
                            },
                            'toggler': (context, data) => {
                                const blocks = this.configs_editor.getComponents(['Block', 'VideoRenderer', 'Controller', 'BlockToggler']);
                                if (blocks.length > 0) {
                                    data.selected = true;
                                    data.components = blocks;
                                    return true;
                                }
                                const dom = context.el.closest('.metaScore-component.block, .metaScore-component.video-renderer, .metaScore-component.controller, .metaScore-component.block-toggler');
                                if (dom) {
                                    data.components = [dom._metaScore];
                                    return true;
                                }
                                return false;
                            }
                        },
                        'lock': {
                            'text': Locale.t('editor.contextmenu.lock-block', 'Lock block'),
                            'callback': (context, data) => {
                                data.component.setPropertyValue('editor.locked', true);
                            },
                            'toggler': (context, data) => {
                                const dom = context.el.closest('.metaScore-component.block, .metaScore-component.video-renderer, .metaScore-component.controller, .metaScore-component.block-toggler');
                                if (dom && !dom._metaScore.getPropertyValue('editor.locked')) {
                                    data.component = dom._metaScore;
                                    return true;
                                }
                                return false;
                            }
                        },
                        'unlock': {
                            'text': Locale.t('editor.contextmenu.unlock-block', 'Unlock block'),
                            'callback': (context, data) => {
                                data.component.setPropertyValue('editor.locked', false);
                            },
                            'toggler': (context, data) => {
                                const dom = context.el.closest('.metaScore-component.block, .metaScore-component.video-renderer, .metaScore-component.controller, .metaScore-component.block-toggler');
                                if (dom && !dom._metaScore.getPropertyValue('editor.locked')) {
                                    data.component = dom._metaScore;
                                    return true;
                                }
                                return false;
                            }
                        },
                        'arrange': {
                            'text': Locale.t('editor.contextmenu.arrange', 'Arrange'),
                            'toggler': (context) => {
                                const dom = context.el.closest('.metaScore-component.block, .metaScore-component.video-renderer, .metaScore-component.controller, .metaScore-component.block-toggler');
                                if (dom) {
                                    return true;
                                }
                                return false;
                            },
                            'items': {
                                'bring-to-front': {
                                    'text': Locale.t('editor.contextmenu.arrange.bring-to-front', 'Bring to front'),
                                    'callback': (context, data) => {
                                        const component = data.component;
                                        const parent = component.parents();
                                        component.appendTo(parent);
                                    },
                                    'toggler': (context, data) => {
                                        const dom = context.el.closest('.metaScore-component.block, .metaScore-component.video-renderer, .metaScore-component.controller, .metaScore-component.block-toggler');
                                        if (dom) {
                                            data.component = dom._metaScore;
                                            return true;
                                        }
                                        return false;
                                    }
                                },
                                'send-to-back': {
                                    'text': Locale.t('editor.contextmenu.arrange.send-to-back', 'Send to back'),
                                    'callback': (context, data) => {
                                        const component = data.component;
                                        const parent = component.parents();
                                        component.insertAt(parent, 0);
                                    },
                                    'toggler': (context, data) => {
                                        const dom = context.el.closest('.metaScore-component.block, .metaScore-component.video-renderer, .metaScore-component.controller, .metaScore-component.block-toggler');
                                        if (dom) {
                                            data.component = dom._metaScore;
                                            return true;
                                        }
                                        return false;
                                    }
                                },
                                'bring-forward': {
                                    'text': Locale.t('editor.contextmenu.arrange.bring-forward', 'Bring forward'),
                                    'callback': (context, data) => {
                                        const component = data.component;
                                        const parent = component.parents();
                                        const siblings = parent.children();
                                        const position = siblings.index(`#${component.getId()}`);
                                        component.insertAt(parent, Math.min(siblings.count(), position + 2));
                                    },
                                    'toggler': (context, data) => {
                                        const dom = context.el.closest('.metaScore-component.block, .metaScore-component.video-renderer, .metaScore-component.controller, .metaScore-component.block-toggler');
                                        if (dom) {
                                            data.component = dom._metaScore;
                                            return true;
                                        }
                                        return false;
                                    }
                                },
                                'send-backward': {
                                    'text': Locale.t('editor.contextmenu.arrange.send-backward', 'Send backward'),
                                    'callback': (context, data) => {
                                        const component = data.component;
                                        const parent = component.parents();
                                        const siblings = parent.children();
                                        const position = siblings.index(`#${component.getId()}`);
                                        component.insertAt(parent, Math.max(0, position - 1));
                                    },
                                    'toggler': (context, data) => {
                                        const dom = context.el.closest('.metaScore-component.block, .metaScore-component.video-renderer, .metaScore-component.controller, .metaScore-component.block-toggler');
                                        if (dom) {
                                            data.component = dom._metaScore;
                                            return true;
                                        }
                                        return false;
                                    }
                                }
                            }
                        }
                    }
                }
            }
        })
        .appendTo(this);

        return this;
    }

    /**
     * XHR error callback
     *
     * @private
     * @param {LoadMask} loadmask the loadmask to hide
     * @param {Event} evt The event object
     */
    onXHRError(loadmask, evt) {
        loadmask.hide();

        new Overlay({
            'text': Locale.t('editor.onXHRError.msg', 'The following error occured:<br/><strong><em>@code @error</em></strong><br/>Please try again.', { '@error': evt.target.getStatusText(), '@code': evt.target.getStatus() }),
            'buttons': {
                'ok': Locale.t('editor.onXHRError.ok', 'OK'),
            },
            'parent': this
        });
    }

    /**
     * Save success callback
     *
     * @private
     * @param {LoadMask} loadmask the loadmask to hide
     */
    onSaveSuccess(loadmask) {
        loadmask.hide();

        this.setClean().updateMainmenu(true);
    }

    /**
     * Restore success callback
     *
     * @private
     * @param {LoadMask} loadmask the loadmask to hide
     */
    onRestoreSuccess(loadmask) {
        loadmask.hide();

        this.loadPlayer();
    }

    /**
     * ContextMenu beforeshow event callback
     *
     * @private
     * @param {CustomEvent} evt The event object
     */
    onContextMenuBeforeShow(evt) {
        const target = evt.detail.original_event.target;
        const player = this.getPlayer();

        if (player && Dom.getElementWindow(player.get(0)) === Dom.getElementWindow(target)) {
            // Adjust menu position.
            const pos = window.convertPointFromNodeToPage(this.player_wrapper.get(0), evt.detail.pos.x, evt.detail.pos.y);
            evt.detail.pos.x = pos.x;
            evt.detail.pos.y = pos.y;
        }
    }

    /**
     * AssetBrowser tabchange event callback
     *
     * @private
     * @param {CustomEvent} evt The event object
     */
    onAssetBrowserTabChange(evt) {
        this.toggleClass('assetbrowser-expanded', evt.detail.tab === 'shared-assets');
    }

    /**
     * AssetBrowser assetadd event callback
     *
     * @private
     */
    onAssetBrowserAssetAdd() {
        this.updateConfigEditorImageFields();
    }

    /**
     * AssetBrowser beforeassetremove event callback
     *
     * @private
     * @param {CustomEvent} evt The event object
     */
    onAssetBrowserBeforeAssetRemove(evt) {
        const asset = evt.detail.asset;
        const file = 'shared' in asset && asset.shared ? asset.file : asset;

        if (/^image\/.*/.test(file.mimetype)) {
            const components = this.findComponentsWithAsset(file.url);
            if (components.length > 0) {
                const names = components.map((component) => {
                    return component.getName();
                });

                new Overlay({
                    'text': Locale.t('editor.onAssetBrowserBeforeAssetRemove.used.msg', '<em>!asset</em> cannot be deleted as it is being used in the following components: <em>!components</em>.', { '!asset': asset.name, '!components': names.join('</em>, <em>') }),
                    'buttons': {
                        'ok': Locale.t('editor.onAssetBrowserBeforeAssetRemove.used.ok', 'OK'),
                    },
                    'parent': this
                });

                evt.preventDefault();
            }
        }
    }

    findComponentsWithAsset(url, component) {
        let results = [];

        if (typeof component === "undefined") {
            this.getPlayer().getScenarios().forEach((scenario) => {
                results = results.concat(this.findComponentsWithAsset(url, scenario));
            });
        }
        else {
            if (component.hasProperty('background-image') && component.getPropertyValue('background-image') === url) {
                results.push(component);
            }

            component.getChildren().forEach((child) => {
                results = results.concat(this.findComponentsWithAsset(url, child));
            });
        }

        return results;
    }

    /**
     * AssetBrowser assetremove event callback
     *
     * @private
     */
    onAssetBrowserAssetRemove() {
        this.setDirty('assets');
        this.updateConfigEditorImageFields();
    }

    /**
     * AssetBrowser spectrogramformopen event callback
     *
     * @private
     * @param {CustomEvent} evt The event object
     */
    onAssetBrowserSpectrogramFormOpen(evt) {
        const form = evt.detail.form;
        const configs_form = this.configs_editor.getForm();

        if (configs_form) {
            const component = configs_form.getMasterComponent();
            const defaults = {
                'width': component.getPropertyValue('width'),
                'height': component.getPropertyValue('height'),
                'start_time': component.getPropertyValue('start-time'),
                'end_time': component.getPropertyValue('end-time'),
            };

            Object.entries(defaults).forEach(([key, value]) => {
                if (value !== null) {
                    form.getField(key).getInput().setValue(value, true);
                }
            });
        }
    }

    /**
     * AssetBrowser audiowaveformformopen event callback
     *
     * @private
     * @param {CustomEvent} evt The event object
     */
    onAssetBrowserAudioWaveformFormOpen(evt) {
        const form = evt.detail.form;
        const configs_form = this.configs_editor.getForm();

        if (configs_form) {
            const component = configs_form.getMasterComponent();
            const defaults = {
                'width': component.getPropertyValue('width'),
                'height': component.getPropertyValue('height'),
                'start': component.getPropertyValue('start-time'),
                'end': component.getPropertyValue('end-time'),
            };

            Object.entries(defaults).forEach(([key, value]) => {
                if (value !== null) {
                    form.getField(key).getInput().setValue(value, true);
                }
            });
        }
    }

    /**
     * ConfigEditor componentset event callback
     *
     * @private
     * @param {Event} evt The event object
     */
    onConfigEditorComponentSet(evt) {
        if (evt.detail.count === 1) {
            const component = evt.detail.component;

            if (component.instanceOf('Page')) {
                const block = component.getParent();
                if (block) {
                    // Set page as active page.
                    block.setActivePage(component);

                    if (block.getPropertyValue('synched')) {
                        // Goto page's start-time.
                        const start_time = component.getPropertyValue('start-time');
                        MasterClock.setTime(start_time !== null ? start_time : 0);
                    }
                }
            }
            else if (component.hasProperty('start-time')) {
                const start_time = component.getPropertyValue('start-time');
                if (start_time !== null) {
                    MasterClock.setTime(start_time);
                }
            }
        }
    }

    /**
     * Mainmenu click event callback
     *
     * @private
     * @param {MouseEvent} evt The event object
     */
    onMainmenuClick(evt) {
        switch (Dom.data(evt.target, 'action')) {
            case 'save':
                this.save();
                break;

            case 'publish':
                new LoadMask({'parent': this});
                window.location.href = this.configs.publish_url;
                break;

            case 'revert':
                this.revert();
                break;

            case 'undo':
                this.history.undo();
                break;

            case 'redo':
                this.history.redo();
                break;

            case 'restore':
                {
                    const player = this.getPlayer();
                    const text = Locale.t('editor.onMainmenuClick.restore.text', 'Are you sure you want to revert to revision @id from @date?', {
                        '@id': player.getGuideRevision(),
                        '@date': new Date(player.getGuideData('changed') * 1000).toLocaleDateString(),
                    });

                    new Confirm({
                        'text': text,
                        'confirmLabel': Locale.t('editor.onMainmenuClick.restore.confirmLabel', 'Restore'),
                        'onConfirm': () => {
                            this.save();
                        },
                        'parent': this
                    });
                }
                break;
        }
    }

    /**
     * Mainmenu input valuechange event callback
     *
     * @private
     */
    onMainmenuInputChange(evt) {
        const name = evt.detail.input.data('name');
        const value = evt.detail.value;
        const previous_value = evt.detail.previous;

        switch (name) {
            case 'title':
            case 'width':
            case 'height':
                if (name === 'width' || name === 'height') {
                    this.getPlayer().setDimentions(
                        this.mainmenu.getItem('width').getValue(),
                        this.mainmenu.getItem('height').getValue()
                    );
                }

                this.getHistory().add({
                    'undo': () => {
                        this.mainmenu.getItem(name).setValue(previous_value, true);
                    },
                    'redo': () => {
                        this.mainmenu.getItem(name).setValue(value, true);
                    }
                });
                this.setDirty(name);
                break;

            case 'zoom':
                this.updateWorkspace();
                break;

            case 'preview-toggle':
                this.togglePreviewMode(value);
                break;

            case 'revisions':
                if (this.isDirty()) {
                    new Confirm({
                        'text': Locale.t('editor.onMainmenuRevisionsChange.confirm.msg', "You are about to load an old revision. Any unsaved data will be lost."),
                        'onConfirm': () => {
                            this.loadPlayer({ 'vid': value });
                        },
                        'parent': this
                    });
                }
                else {
                    this.loadPlayer({ 'vid': value });
                }
                break;
        }
    }

    /**
     * Timeline track click event callback
     *
     * @private
     * @param {Event} evt The event object
     */
    onTimelineTrackClick(evt) {
        const component_id = Dom.data(evt.target, 'component');
        const track = this.controller.getTimeline().getTrack(component_id);
        const component = track.getComponent();

        this.selectPlayerComponent(component, evt.shiftKey);
    }

    /**
     * Timeline trackdrop event callback
     *
     * @private
     * @param {Event} evt The event object
     */
    onTimelineTrackDrop(evt) {
        const component = evt.detail.component;
        const position = evt.detail.position;

        this.setPlayerComponentOrder(component, position);
    }

    /**
     * Time input valuein event callback
     *
     * @private
     * @param {CustomEvent} evt
     */
    onTimeInputValueIn(evt) {
        const input = evt.detail.input;
        const time = MasterClock.getTime();

        input.setValue(time);
    }

    /**
     * Time input valueout event callback
     *
     * @private
     * @param {CustomEvent} evt The event object
     */
    onTimeInputValueOut(evt) {
        MasterClock.setTime(evt.detail.value);
    }

    /**
     * Player dimentionsset event callback
     *
     * @private
     */
    onPlayerDimentionsSet() {
        this.updateWorkspace();
    }

    /**
     * Player sourceset event callback
     *
     * @private
     */
    onPlayerSourceSet() {
        const loadmask = new LoadMask({'parent': this});

        this.removeClass('metadata-loaded');

        MasterClock.setRenderer(null);

        this.getPlayer()
            .addOneTimeListener('mediaerror', (evt) => {
                loadmask.hide();

                new Overlay({
                    'text': evt.detail.message,
                    'buttons': {
                        'ok': Locale.t('editor.onMediaError.ok', 'OK'),
                    },
                    'parent': this
                });
            })
            .addOneTimeListener('loadedmetadata', () => {
                loadmask.hide();
            });
    }

    /**
     * Player loadedmetadata event callback
     *
     * @private
     */
    onPlayerLoadedMetadata(evt) {
        const renderer = evt.detail.renderer;
        const renderer_dom = renderer.getDom();
        const link = this.asset_browser.getTabContent('component-links').getLink('video-renderer');

        if (link) {
            if (Dom.is(renderer_dom, 'video')) {
                link.show();
            }
            else {
                link.hide();
            }
        }

        MasterClock.setRenderer(renderer);
        MasterClock.setTime(0);

        this.addClass('metadata-loaded');
    }

    /**
     * Player scenariochange event callback
     *
     * @private
     * @param {CustomEvent} evt The event object
     */
    onPlayerScenarioChange(evt) {
        const scenario = evt.detail.scenario;
        const previous = evt.detail.previous;

        // Deselect all components
        this.configs_editor.unsetComponents();

        if (previous) {
            // Hide previous scenario in Tinmeline
            this.controller.getTimeline().getTrack(previous.getId()).hide();
        }
        if (scenario) {
            // Show scenario in Tinmeline
            this.controller.getTimeline().getTrack(scenario.getId()).show();
        }

        // Update ConfigEditor component fields
        this.updateConfigEditorComponentFields();
    }

    /**
     * Player componentadd event callback
     *
     * @private
     */
    onPlayerComponentAdd(evt) {
        const component = evt.detail.component;

        this.controller.getTimeline().addTrack(component);

        if (component.instanceOf(['Block', 'Controller', 'VideoRenderer'])) {
            this.getPlayer().updateBlockTogglers();
        }

        this.selectPlayerComponent(component);

        this.updateConfigEditorComponentFields();
    }

    /**
     * Player componentremove event callback
     *
     * @private
     * @param {CustomEvent} evt The event object
     */
    onPlayerComponentRemove(evt) {
        const component = evt.detail.component;

        this.configs_editor.unsetComponent(component, true);

        this.controller.getTimeline().removeTrack(component);

        if (component.instanceOf(['Block', 'Controller', 'VideoRenderer'])) {
            this.getPlayer().updateBlockTogglers();
        }

        this.updateConfigEditorComponentFields();
    }

    /**
     * Player frame load event callback
     *
     * @private
     * @param {LoadMask} loadmask the loadmask to hide
     */
    onPlayerFrameLoadSuccess(loadmask) {
        const iframe = this.player_frame.get(0);
        const player = iframe.contentWindow.player;

        Dom.bubbleIframeMouseEvent(iframe, 'mousemove');

        if (player) {
            this.addClass('has-player');

            /**
             * The player instance
             * @type {Player}
             */
            this.player = player;

            // Create a new Dom instance to workaround the different JS contexts of the player and editor.
            new Dom(this.player.get(0))
                .addListener('load', this.onPlayerLoadSuccess.bind(this, loadmask))
                .addListener('error', this.onPlayerLoadError.bind(this, loadmask))
                .addListener('dimentionsset', this.onPlayerDimentionsSet.bind(this))
                .addListener('sourceset', this.onPlayerSourceSet.bind(this))
                .addListener('loadedmetadata', this.onPlayerLoadedMetadata.bind(this));

            this.player.load();
        }
        else {
            // Assume an error occured
            this.unloadPlayer();
            this.onPlayerFrameLoadError(loadmask);
        }
    }

    /**
     * Player frame error event callback
     *
     * @private
     * @param {LoadMask} loadmask the loadmask to hide
     */
    onPlayerFrameLoadError(loadmask) {
        loadmask.hide();

        new Overlay({
            'text': Locale.t('editor.onPlayerLoadError.msg', 'An error occured while trying to load the player. Please try again.'),
            'buttons': {
                'ok': Locale.t('editor.onPlayerLoadError.ok', 'OK'),
            },
            'parent': this
        });
    }

    /**
     * Player load event callback
     *
     * @private
     * @param {LoadMask} loadmask the loadmask to hide
     */
    onPlayerLoadSuccess(loadmask) {
        this.player
            .addListener('play', this.onPlayerPlay.bind(this))
            .addListener('pause', this.onPlayerPause.bind(this));

        // Update mainmenu inputs.
        ['title', 'width', 'height'].forEach((input) => {
            this.mainmenu.getItem(input).setValue(this.player.getGuideData(input), true);
        });

        if (this.isLatestRevision()) {
            this.player
                .addDelegate('.metaScore-component', 'propchange', this.onComponentPropChange.bind(this))
                .addDelegate('.metaScore-component', 'beforedrag', this.onComponentBeforeDrag.bind(this))
                .addDelegate('.metaScore-component', 'dragstart', this.onComponentDragStart.bind(this), true)
                .addDelegate('.metaScore-component', 'dragend', this.onComponentDragEnd.bind(this), true)
                .addDelegate('.metaScore-component', 'beforeresize', this.onComponentBeforeResize.bind(this))
                .addDelegate('.metaScore-component', 'resizestart', this.onComponentResizeStart.bind(this), true)
                .addDelegate('.metaScore-component', 'resizeend', this.onComponentResizeEnd.bind(this), true)
                .addDelegate('.metaScore-component, .metaScore-component *', 'click', this.onComponentClick.bind(this))
                .addDelegate('.metaScore-component.Element.Cursor', 'time', this.onCursorElementTime.bind(this), true)
                .addListener('componentadd', this.onPlayerComponentAdd.bind(this))
                .addListener('componentremove', this.onPlayerComponentRemove.bind(this))
                .addListener('scenariochange', this.onPlayerScenarioChange.bind(this))
                .addListener('click', this.onPlayerClick.bind(this))
                .addListener('dragover', this.onPlayerDragOver.bind(this))
                .addListener('drop', this.onPlayerDrop.bind(this));

            // Update the asset browser
            this.asset_browser.getTabContent('guide-assets')
                .addAssets(this.player.getGuideData('assets'), true)
                .addAssets(this.player.getGuideData('shared_assets'), true);

            // Update the timeline and scenario list
            const active_scenario = this.player.getActiveScenario();
            const timeline = this.controller.getTimeline();
            this.player.getScenarios().forEach((scenario) => {
                const track = timeline.addTrack(scenario);
                if (scenario === active_scenario) {
                    track.show();
                }
                else {
                    track.hide();
                }
            });

            this.updateConfigEditorImageFields();
            this.updateConfigEditorComponentFields();

            // Add the editor's specific stylesheet
            const player_document = this.player_frame.get(0).contentWindow.document;
            new StyleSheet(player_css)
                .appendTo(player_document.head);

            // Replace the player context menu with the editor's one
            this.player.contextmenu.disable();
            this.player_contextmenu
                .setTarget(player_document.body)
                .enable();

            if (this.configs.autosave && this.configs.autosave.url && this.configs.autosave.interval) {
                this._autosave_interval = setInterval(this.autoSave.bind(this), this.configs.autosave.interval * 1000);
            }

            this.togglePreviewMode(false);
        }
        else {
            this.togglePreviewMode(true);
        }

        this.getHotkeys('global').attachTo(this.player, ':not(input)');
        this.getHotkeys('player').attachTo(this.player, ':not(input)');

        this
            .updateMainmenu(true)
            .addClass('player-ready')
            .triggerEvent('playerload', { 'editor': this, 'player': this.player });

        loadmask.hide();
    }

    /**
     * Player error event callback
     *
     * @private
     * @param {LoadMask} loadmask The loadmask to hide
     */
    onPlayerLoadError(loadmask) {
        loadmask.hide();

        new Overlay({
            'text': Locale.t('editor.onPlayerLoadError.msg', 'An error occured while trying to load the player. Please try again.'),
            'buttons': {
                'ok': Locale.t('editor.onPlayerLoadError.ok', 'OK'),
            },
            'parent': this
        });
    }

    /**
     * Player dragover event callback
     *
     * @private
     * @param {Event} evt The event object
     */
    onPlayerDragOver(evt) {
        /**
         * @todo: highlight drop zone
         * @todo: handle page before, page after
         **/

        if (this.hasClass('contents-unlocked')) {
            return;
        }

        if (evt.dataTransfer.types.includes('metascore/block')) {
            evt.preventDefault();
        }
        else if (evt.dataTransfer.types.includes('metascore/page')) {
            const block_dom = evt.target.closest('.metaScore-component.block');
            if (block_dom) {
                evt.preventDefault();
            }
        }
        else if (evt.dataTransfer.types.includes('metascore/element')) {
            const page_dom = evt.target.closest('.metaScore-component.page');
            if (page_dom) {
                evt.preventDefault();
            }
        }
        else if (evt.dataTransfer.types.includes('metascore/asset')) {
            const page_dom = evt.target.closest('.metaScore-component.page');
            if (page_dom) {
                evt.preventDefault();
            }
        }
    }

    /**
     * Player drop event callback
     *
     * @private
     * @param {Event} evt The event object
     */
    onPlayerDrop(evt) {
        if (this.hasClass('contents-unlocked')) {
            return;
        }

        // Handle block drop ////////////////////////
        if (evt.dataTransfer.types.includes('metascore/block')) {
            const configs = JSON.parse(evt.dataTransfer.getData('metascore/block'));
            this.addPlayerComponents('block', Object.assign({
                'x': evt.clientX,
                'y': evt.clientY
            }, configs));

            evt.preventDefault();

            return;
        }

        // Handle page drop ////////////////////////
        if (evt.dataTransfer.types.includes('metascore/page')) {
            const block_dom = evt.target.closest('.metaScore-component.block');
            if (block_dom) {
                const configs = JSON.parse(evt.dataTransfer.getData('metascore/page'));
                const block = block_dom._metaScore;
                this.addPlayerComponents('page', configs, block);
            }

            evt.preventDefault();

            return;
        }

        // Handle element drop ////////////////////////
        if (evt.dataTransfer.types.includes('metascore/element')) {
            const page_dom = evt.target.closest('.metaScore-component.page');
            if (page_dom) {
                const configs = JSON.parse(evt.dataTransfer.getData('metascore/element'));
                const page = page_dom._metaScore;
                const page_rect = page_dom.getBoundingClientRect();

                this.addPlayerComponents('element', Object.assign({
                    'x': evt.clientX - page_rect.left,
                    'y': evt.clientY - page_rect.top
                }, configs), page);
            }

            evt.preventDefault();

            return;
        }

        // Handle asset drop ////////////////////////
        if (evt.dataTransfer.types.includes('metascore/asset')) {
            const page_dom = evt.target.closest('.metaScore-component.page');
            if (page_dom) {
                const asset = JSON.parse(evt.dataTransfer.getData('metascore/asset'));
                const page = page_dom._metaScore;
                const page_rect = page.get(0).getBoundingClientRect();

                const configs = {
                    'name': asset.name,
                    'x': evt.clientX - page_rect.left,
                    'y': evt.clientY - page_rect.top,
                };

                if ('shared' in asset && asset.shared) {
                    switch (asset.type) {
                        case 'image':
                            Object.assign(configs, {
                                'type': 'Content',
                                'background-image': asset.file.url,
                                'width': asset.file.width,
                                'height': asset.file.height
                            });
                            break;

                        case 'lottie_animation':
                        case 'svg':
                            Object.assign(configs, {
                                'type': asset.type === 'svg' ? 'SVG' : 'Animation',
                                'src': asset.file.url
                            });
                            break;
                    }
                }
                else {
                    const matches = /^(image|audio|video)\/.*/.exec(asset.mimetype);
                    if (matches) {
                        const type = matches[1];
                        switch (type) {
                            case 'image':
                                Object.assign(configs, {
                                    'type': 'Content',
                                    'background-image': asset.url,
                                    'width': asset.width,
                                    'height': asset.height
                                });
                                break;

                            case 'audio':
                            case 'video':
                                Object.assign(configs, {
                                    'type': 'Media',
                                    'tag': type,
                                    'src': asset.url,
                                    'width': asset.width,
                                    'height': asset.height
                                });
                                break;
                        }
                    }
                }

                this.addPlayerComponents('element', configs, page);

                evt.preventDefault();
            }
        }
    }

    /**
     * Player click event callback
     *
     * @private
     * @param {MouseEvent} evt The event object
     */
    onPlayerClick(evt) {
        if (this.inPreviewMode()) {
            return;
        }

        this.configs_editor.unsetComponents();

        evt.stopPropagation();
    }

    /**
     * Player playing event callback
     *
     * @private
     */
    onPlayerPlay() {
        this.addClass('playing');
    }

    /**
     * Player pause event callback
     *
     * @private
     */
    onPlayerPause() {
        this.removeClass('playing');
    }

    /**
     * Component propchange event callback
     *
     * @private
     * @param {Event} evt The event object
     */
    onComponentPropChange(evt) {
        const component = evt.detail.component;
        const property = evt.detail.property;

        if (component.instanceOf(['Block', 'Controller', 'VideoRenderer', 'BlockToggler'])) {
            if (['x', 'y', 'width', 'height', 'blocks'].includes(property)) {
                this.getPlayer().updateBlockTogglers();
            }
            else if (property === 'name') {
                this.updateConfigEditorComponentFields();
            }
        }

        this.setDirty('components');
    }

    /**
     * Component beforedrag event callback
     *
     * @private
     * @param {Event} evt The event object
     */
    onComponentBeforeDrag(evt) {
        if (this.inPreviewMode()) {
            evt.preventDefault();
        }
    }

    /**
     * Component dragstart event callback
     *
     * @private
     * @param {Event} evt The event object
     */
    onComponentDragStart(evt) {
        const draggable = evt.detail.behavior;
        const siblings = new Dom(evt.target).siblings('.metaScore-component:not(.audio):not(.selected)');

        siblings.forEach((sibling) => {
            if (new Dom(sibling).hidden()) {
                // Do not add guides for hidden siblings
                return;
            }

            const rect = sibling.getBoundingClientRect();
            draggable
                .addSnapGuide('x', rect.left)
                .addSnapGuide('x', rect.right)
                .addSnapGuide('x', rect.left + rect.width / 2)
                .addSnapGuide('y', rect.top)
                .addSnapGuide('y', rect.bottom)
                .addSnapGuide('y', rect.top + rect.height / 2);
        });
    }

    /**
     * Component dragend event callback
     *
     * @private
     * @param {Event} evt The event object
     */
    onComponentDragEnd(evt) {
        const draggable = evt.detail.behavior;
        draggable.clearSnapGudies();
    }

    /**
     * Component beforeresize event callback
     *
     * @private
     * @param {Event} evt The event object
     */
    onComponentBeforeResize(evt) {
        if (this.inPreviewMode()) {
            evt.preventDefault();
        }
    }

    /**
     * Component resizestart event callback
     *
     * @private
     * @param {Event} evt The event object
     */
    onComponentResizeStart(evt) {
        const resizable = evt.detail.behavior;
        const siblings = new Dom(evt.target).siblings('.metaScore-component:not(.audio):not(.selected)');

        siblings.forEach((sibling) => {
            if (new Dom(sibling).hidden()) {
                // Do not add guides for hidden siblings
                return;
            }

            const rect = sibling.getBoundingClientRect();
            resizable
                .addSnapGuide('x', rect.left)
                .addSnapGuide('x', rect.right)
                .addSnapGuide('x', rect.left + rect.width / 2)
                .addSnapGuide('y', rect.top)
                .addSnapGuide('y', rect.bottom)
                .addSnapGuide('y', rect.top + rect.height / 2);
        });
    }

    /**
     * Component resizeend event callback
     *
     * @private
     * @param {Event} evt The event object
     */
    onComponentResizeEnd(evt) {
        const resizable = evt.detail.behavior;
        resizable.clearSnapGudies();
    }

    /**
     * Component click event callback
     *
     * @private
     * @param {MouseEvent} evt The event object
     */
    onComponentClick(evt) {
        if (this.inPreviewMode()) {
            return;
        }

        let component = null;
        if (!Dom.is(evt.target, '.metaScore-component')) {
            component = Dom.closest(evt.target, '.metaScore-component')._metaScore;
        }
        else {
            component = evt.target._metaScore;
        }

        if (!component.instanceOf('Scenario')) {
            this.selectPlayerComponent(component, evt.shiftKey);
            evt.stopImmediatePropagation();
        }
    }

    /**
     * Cursor element time event callback
     *
     * @private
     * @param {Event} evt The event object
     */
    onCursorElementTime(evt){
        if (!this.inPreviewMode() && !evt.detail.component.hasClass('selected')) {
            // Prevent the event from propagating to the player.
            evt.stopPropagation();
        }
    }

    /**
     * History add event callback
     *
     * @private
     */
    onHistoryAdd() {
        this.updateMainmenu();
    }

    /**
     * History undo event callback
     *
     * @private
     */
    onHistoryUndo() {
        this.updateMainmenu();
    }

    /**
     * History redo event callback
     *
     * @private
     */
    onHistoryRedo() {
        this.updateMainmenu();
    }

    /**
     * Window beforeunload event callback
     *
     * @private
     * @param {Event} evt The event object
     */
    onWindowBeforeUnload(evt) {
        if (this.isDirty()) {
            evt.returnValue = Locale.t('editor.onWindowBeforeUnload.msg', 'Any unsaved data will be lost.');
        }
    }

    /**
     * Window unload event callback
     *
     * @private
     */
    onWindowUnload() {
        if (this.configs.autosave && this.configs.autosave.url) {
            // Delete auto-save data using the fetch API as Ajax doesn't support keepalive.
            fetch(this.configs.autosave.url, Object.assign({}, this.configs.xhr, {
                'method': 'DELETE',
                'keepalive': true
            }));
        }
    }

    /**
     * Updates the preview mode state
     *
     * @param {Boolean} state The new state
     * @return {this}
     */
    togglePreviewMode(state) {
        const player = this.getPlayer();

        /**
         * Whether in preview mode
         * @type {Boolean}
         */
        this.preview_mode = typeof state !== 'undefined' ? state : !this.preview_mode;

        this.toggleClass('preview', this.preview_mode);

        this.mainmenu.getItem('preview-toggle').setValue(this.preview_mode, true);

        if (player) {
            player.toggleClass('editing', !this.preview_mode);
        }

        this.triggerEvent('previewmode', { 'editor': this, 'preview': this.preview_mode });

        return this;
    }

    /**
     * Get the preview mode state
     *
     * @return {Boolean} Whether in preview mode.
     */
    inPreviewMode() {
        return this.preview_mode === true;
    }

    /**
     * Update the workspace to reflect changes in dimentions and zoom.
     *
     * @private
     * @return {this}
     */
    updateWorkspace() {
        const { width, height } = this.getPlayer().getDimentions();
        const zoom = this.mainmenu.getItem('zoom').getValue();
        const scale = zoom / 100;
        const scaled_width = width * scale;
        const scaled_height = height * scale;

        this.player_wrapper
            .css('width', `${width}px`)
            .css('height', `${height}px`)
            .css('transform', `scale(${scale})`)
            .css('margin-right', `${(scaled_width - width)}px`)
            .css('margin-bottom', `${(scaled_height - height)}px`);

        this.top_ruler.setScale(scale);
        this.left_ruler.setScale(scale);

        return this;
    }

    /**
     * Updates the states of the mainmenu buttons
     *
     * @private
     * @param {Boolean} update_revisions Whether to also update the revisions field options
     * @return {this}
     */
    updateMainmenu(update_revisions = false) {
        const is_latest_revision = this.isLatestRevision();
        const is_dirty = this.isDirty();

        if (update_revisions) {
            this.mainmenu.updateRevisionsOptions(this.player.getGuideData('revisions'), this.player.getGuideRevision());
        }

        this.mainmenu
            .toggleItem('save', is_latest_revision)
            .toggleItem('publish', is_latest_revision && !is_dirty)
            .toggleItem('title', is_latest_revision)
            .toggleItem('preview-toggle', is_latest_revision)
            .toggleItem('undo', this.history.hasUndo())
            .toggleItem('redo', this.history.hasRedo())
            .toggleItem('revert', is_dirty)
            .toggleItem('restore', !is_latest_revision);

        return this;
    }

    /**
     * Check if the loaded revision is the latest one.
     *
     * @private
     * @return {Boolean} Whether the latest revision is the one loaded.
     */
    isLatestRevision() {
        const player = this.getPlayer();
        return player && this.player.getGuideData('latest_revision') === this.player.getGuideRevision();
    }

    /**
     * Get the undo/redo instance
     *
     * @return {UndoRedo} The undo/redo instance
     */
    getHistory() {
        return this.history;
    }

    /**
     * Get available image assets
     *
     * @return {Object} The list of image assets, keyed by url
     */
    getImageAssets() {
        const assets = this.asset_browser.getTabContent('guide-assets').getAssets();
        const images = {};

        Object.values(assets).forEach((asset) => {
            const file = 'shared' in asset && asset.shared ? asset.file : asset;

            if (/^image\/.*/.test(file.mimetype)) {
                images[file.url] = asset.name;
            }
        });

        return images;
    }

    /**
     * Updates ConfigEditor image fields options
     *
     * @private
     * @return {this}
     */
    updateConfigEditorImageFields() {
        const images = this.getImageAssets();

        Object.values(this.configs_editor.getForms()).forEach((form) => {
            if ('updateImageFields' in form) {
                form.updateImageFields(images);
            }
        });

        return this;
    }

    /**
     * Updates ConfigEditor component fields options
     *
     * @private
     * @return {this}
     */
    updateConfigEditorComponentFields() {
        const player = this.getPlayer();
        const scenario = player.getActiveScenario();
        const components = scenario ? scenario.getChildren() : [];

        Object.values(this.configs_editor.getForms()).forEach((form) => {
            if ('updateComponentFields' in form) {
                form.updateComponentFields(components);
            }
        });

        return this;
    }

    /**
     * Set data as dirty/modified
     *
     * @param {String} key The key corresponding to the dirty data
     * @return {this}
     */
    setDirty(key) {
        this.dirty[key] = Date.now();

        this.updateMainmenu();

        return this;
    }

    /**
     * Set data as clean/not modified
     *
     * @param {String} key The key corresponding to the data; if undefined, all data will be set as clean
     * @return {this}
     */
    setClean(key) {
        if (typeof key !== 'undefined') {
            delete this.dirty[key];
        }
        else {
            this.dirty = {};
        }

        this.updateMainmenu();

        return this;
    }

    /**
     * Check whether there are unsaved data
     *
     * @param {String} key The key corresponding to the data; if undefined, checks whether any data is dirty
     * @return {Boolean} Whether unsaved data exists
     */
    isDirty(key) {
        if (typeof key !== 'undefined') {
            return key in this.dirty;
        }

        return Object.keys(this.dirty).length > 0;
    }

    /**
     * Check whether there are unsaved data since last autosave
     *
     * @param {String} key The key corresponding to the data; if undefined, checks whether any data is dirty
     * @return {Boolean} Whether unsaved autosave data exists
     */
    isAutoSaveDirty(key) {
        const last_autosave = this._last_autosave ? this._last_autosave : 0;

        if (typeof key !== 'undefined') {
            return key in this.dirty && this.dirty[key] > last_autosave;
        }

        return Object.values(this.dirty).some((date) => {
            return date > last_autosave;
        });
    }

    /**
     * Get the player instance if any
     *
     * @return {Player} The player instance
     */
    getPlayer() {
        return this.player;
    }

    /**
     * Loads the player
     *
     * @param {Object} [params] URL parameters to add to the default url
     * @return {this}
     */
    loadPlayer(params) {
        const loadmask = new LoadMask({'parent': this});

        this.unloadPlayer();

        const url = new URL(this.configs.player.url, window.location.origin);

        if (typeof params !== 'undefined') {
            const searchParams = url.searchParams;
            Object.entries(params).forEach(([key, value]) => {
                searchParams.set(key, value);
            });
        }

        /**
         * The player's iframe
         * @type {Dom}
         */
        this.player_frame = new Dom('<iframe/>', { 'src': url.toString(), 'class': 'player-frame', 'tabindex': -1, 'allowfullscreen': '', 'allow': 'fullscreen' })
            .appendTo(this.player_wrapper)
            .addListener('load', this.onPlayerFrameLoadSuccess.bind(this, loadmask))
            .addListener('error', this.onPlayerFrameLoadError.bind(this, loadmask));

        return this;
    }

    /**
     * Unload the player
     *
     * @return {this}
     */
    unloadPlayer() {
        if (this._autosave_interval) {
            clearInterval(this._autosave_interval);
            delete this._autosave_interval;
        }

        this.configs_editor.unsetComponents();

        this.player_contextmenu.disable();

        this.mainmenu.getItem('revisions').clear();

        this.controller.getTimeline().clear();

        this.asset_browser.getTabContent('guide-assets').clearAssets();

        this.history.clear();

        this.getHotkeys('global').detachFrom(this.player);
        this.getHotkeys('player').detachFrom(this.player);

        this
            .removeClass('has-player')
            .removeClass('player-ready')
            .removeClass('metadata-loaded')
            .togglePreviewMode(false)
            .setClean();

        delete this.player;

        if (this.player_frame) {
            this.player_frame.remove();
            delete this.player_frame;
        }

        return this;
    }

    /**
     * Add components to the player
     *
     * @private
     * @param {String} type The components' type
     * @param {Mixed} config A config or an array of configs to use when creating the component(s)
     * @param {Mixed} [parent] The components' parent
     * @return {this}
     */
    addPlayerComponents(type, config, parent) {
        switch (type) {
            case 'element': {
                const configs = isArray(config) ? config : [config];
                const page = parent;
                const components = [];

                configs.forEach((element_config) => {
                    const el_index = page.children(`.element.${element_config.type}`).count() + 1;
                    const defaults = {
                        'name': `${element_config.type} ${el_index}`,
                        'start-time': MasterClock.getTime(),
                        'end-time': page.getPropertyValue('end-time')
                    };

                    const component = page.addElement(Object.assign(defaults, element_config));
                    components.push(component);
                });

                this.getHistory().add({
                    'undo': () => {
                        components.forEach((component) => {
                            component.remove();
                        })
                    },
                    'redo': () => {
                        components.forEach((component) => {
                            page.addElement(component);
                        });
                    }
                });
                break;
            }

            case 'page': {
                const block = parent;
                const before = 'position' in config && config.position === 'before';
                const index = block.getActivePageIndex();
                const current_time = MasterClock.getTime();
                const timeline = this.controller.getTimeline();

                delete config.position;

                if (block.getPropertyValue('synched')) {
                    const duration = MasterClock.getRenderer().getDuration();

                    // Prevent adding the page if current time == 0 or >= media duration.
                    if (current_time === 0 || current_time >= duration) {
                        new Overlay({
                            'text': Locale.t('editor.addPlayerComponents.page.media-time.msg', "In a synchronized block, a page cannot be inserted at the media's beginning (@start_time) or end (@duration).<br/><b>Please move the media to a different time before inserting a new page.</b>", { '@start_time': TimeInput.getTextualValue(0), '@duration': TimeInput.getTextualValue(duration) }),
                            'buttons': {
                                'ok': Locale.t('editor.addPlayerComponents.page.media-time.ok', 'OK'),
                            },
                            'parent': this
                        });

                        break;
                    }

                    const adjacent_page = block.getChild(index);

                    // Prevent adding the page if current time == adjacent page's start-time.
                    if (current_time === adjacent_page.getPropertyValue('start-time')) {
                        new Overlay({
                            'text': Locale.t('editor.addPlayerComponents.page.adjacent-page-time.msg', "In a synchronized block, a page cannot be inserted at the very beginning of another page.<br/><b>Please move the media to a different time before inserting a new page.</b>"),
                            'buttons': {
                                'ok': Locale.t('editor.addPlayerComponents.page.adjacent-page-time.ok', 'OK'),
                            },
                            'parent': this
                        });

                        break;
                    }

                    config['start-time'] = before ? adjacent_page.getPropertyValue('start-time') : current_time;
                    config['end-time'] = before ? current_time : adjacent_page.getPropertyValue('end-time');
                    adjacent_page.setPropertyValue(before ? 'start-time' : 'end-time', current_time);
                }

                const component = block.addPage(config, before ? index : index + 1);
                timeline.updateBlockPagesTrackLabels(block);
                block.setActivePage(index);

                this.getHistory().add({
                    'undo': () => {
                        if (block.getPropertyValue('synched')) {
                            const adjacent_page = block.getChild(before ? index + 1 : index);
                            const prop = before ? 'start-time' : 'end-time';
                            adjacent_page.setPropertyValue(prop, component.getPropertyValue(prop));
                        }
                        component.remove();
                        timeline.updateBlockPagesTrackLabels(block);
                        block.setActivePage(index);
                    },
                    'redo': () => {
                        block.addPage(component, before ? index : index + 1);
                        if (block.getPropertyValue('synched')) {
                            component.setPropertyValue(before ? 'end-time' : 'start-time', current_time);
                        }
                        timeline.updateBlockPagesTrackLabels(block);
                        block.setActivePage(index);
                    }
                });
                break;
            }

            case 'block': {
                const scenario = this.getPlayer().getActiveScenario();
                const configs = isArray(config) ? config : [config];
                const components = [];

                configs.forEach((block_config) => {
                    const component = scenario.addComponent(Object.assign({
                        'name': Locale.t('editor.addPlayerComponents.block.name', 'untitled')
                    }, block_config));

                    components.push(component);
                });

                this.getHistory().add({
                    'undo': () => {
                        components.forEach((component) => {
                            component.remove();
                        });
                    },
                    'redo': () => {
                        components.forEach((component) => {
                            scenario.addComponent(component);
                        });
                    }
                });
                break;
            }
        }

        this.setDirty('components');

        this.player_frame.focus();

        return this;
    }

    /**
     * Copy player components to internal clipbaord.
     *
     * @private
     * @param {Array} components The list of components.
     * @returns {this}
     */
    copyPlayerComponents(components) {
        if (components.length > 0) {
            const configs = [];
            const master_component = components[0];
            let type = null;

            if(master_component.instanceOf('Element')) {
                type = 'Element';
            }
            else if(master_component.instanceOf(['Block', 'Controller', 'VideoRenderer', 'BlockToggler'])) {
                type = 'block';
            }

            if (type) {
                components.forEach((element) => {
                    const config = element.getPropertyValues(true);

                    if(this.configs.component_copy_displacement){
                        // Slightly move the copy to prevent exact overlap.
                        config.x += this.configs.component_copy_displacement;
                        config.y += this.configs.component_copy_displacement;
                    }

                    configs.push(config);
                });

                this.clipboard.setData(type, configs);
            }
        }

        return this;
    }

    /**
     * Paste player components from internal clipbaord to specified component.
     *
     * @private
     * @param {Component} parent The component to paste into.
     * @returns {this}
     */
    pastePlayerComponents(parent=null) {
        if (this.clipboard.getDataType() === 'element') {
            if (parent === null) {
                this.configs_editor.getComponents('Page').forEach((page) => {
                    this.addPlayerComponents('element', this.clipboard.getData(), page);
                });
            }
            else if (parent.instanceOf('Page')) {
                this.addPlayerComponents('element', this.clipboard.getData(), parent);
            }
        }
        else if (this.clipboard.getDataType() === 'block') {
            this.addPlayerComponents('block', this.clipboard.getData(), parent ? parent : this.player.getActiveScenario());
        }

        return this;
    }

    /**
     * Move player components.
     *
     * @private
     * @param {Array} components The list of components.
     * @param {Number} x The number of pixels to move to the right.
     * @param {Number} y The number of pixels to move to the bottom.
     * @param {Boolean} relative Whether the values are relative to the actual position.
     * @returns {this}
     */
    movePlayerComponents(components, x = 0, y = 0, relative = true) {
        const history = this.getHistory().startGroup();

        components.forEach((component) => {
            const previous_values = {};
            const new_values = {};

            if (!relative || x) {
                previous_values.x = parseInt(component.css('left'), 10);
                new_values.x = relative ? previous_values.x + x : x;
            }
            if (!relative || y) {
                previous_values.y = parseInt(component.css('top'), 10);
                new_values.y = relative ? previous_values.y + y : y;
            }
            component.setPropertyValues(new_values);

            history.add({
                'undo': () => {
                    component.setPropertyValues(previous_values);
                },
                'redo': () => {
                    component.setPropertyValuse(new_values);
                }
            });
        });

        history.endGroup();

        return this;
    }

    /**
     * Remove components from the player
     *
     * @private
     * @param {Array} components The components
     * @param {Boolean} [confirm=true] Whether to display a confirmation dialog
     * @return {this}
     */
    deletePlayerComponents(components, confirm=true) {
        const _components = clone(components);

        if (confirm !== false) {
            let type = null;
            _components.some((component) => {
                if (!type) {
                    type = component.instanceOf('Element') ? 'Element' : component.getType();
                    return false;
                }
                else if (component.instanceOf(type)) {
                    return false;
                }

                type = 'Mixed';
                return true;
            });

            let alert_msg = '';
            switch (type) {
                case 'Element':
                    if (_components.length > 1) {
                        alert_msg = Locale.t('editor.deletePlayerComponents.element.msg.plural', 'Are you sure you want to delete those @count elements?', { '@count': _components.length });
                    }
                    else {
                        alert_msg = Locale.t('editor.deletePlayerComponents.element.msg.single', 'Are you sure you want to delete the element "<em>@name</em>"?', { '@name': escapeHTML(_components[0].getName()) });
                    }
                    break;

                case 'Page':
                    if (_components.length > 1) {
                        alert_msg = Locale.t('editor.deletePlayerComponents.page.msg.plural', 'Are you sure you want to delete those @count pages?', { '@count': _components.length });
                    }
                    else {
                        const block = _components[0].getParent();
                        const index = block.getChildIndex(_components[0]) + 1;
                        alert_msg = Locale.t('editor.deletePlayerComponents.page.msg.single', 'Are you sure you want to delete page @index of "<em>@block</em>"?', { '@index': index, '@block': escapeHTML(block.getName()) });
                    }
                    break;

                case 'Block':
                    if (_components.length > 1) {
                        alert_msg = Locale.t('editor.deletePlayerComponents.block.msg.plural', 'Are you sure you want to delete those @count blocks?', { '@count': _components.length });
                    }
                    else {
                        alert_msg = Locale.t('editor.deletePlayerComponents.block.msg.single', 'Are you sure you want to delete the block "<em>@name</em>"?', { '@name': escapeHTML(_components[0].getName()) });
                    }
                    break;

                case 'Mixed':
                    alert_msg = Locale.t('editor.deletePlayerComponents.mixed.msg', 'Are you sure you want to delete those @count components?', { '@count': _components.length });
                    break;
            }

            new Confirm({
                    'text': alert_msg,
                    'onConfirm': () => {
                        this.deletePlayerComponents(_components, false);
                    },
                    'parent': this
                })
                .addClass('delete-player-component');
        }
        else {
            const history = this.getHistory().startGroup();

            _components.forEach((component) => {
                let undo = null;
                let redo = null;

                if (component.instanceOf('Element')) {
                    const page = component.getParent();

                    redo = () => {
                        this.configs_editor.unsetComponent(component);
                        component.remove();
                    };

                    undo = () => {
                        page.addElement(component);
                    };
                }
                else if (component.instanceOf('Page')) {
                    const timeline = this.controller.getTimeline();
                    const block = component.getParent();
                    const index = block.getChildIndex(component);
                    const start_time = component.getPropertyValue('start-time');
                    const end_time = component.getPropertyValue('end-time');
                    let auto_page = null;

                    redo = () => {
                        // remove page
                        this.configs_editor.unsetComponent(component);

                        if (block.getPropertyValue('synched')) {
                            if (index > 0) {
                                // if there is a page before, update it's end time
                                const previous_page = block.getChild(index - 1);
                                previous_page.setPropertyValue('end-time', end_time);
                            }
                            else if (block.getChildrenCount() > 1) {
                                // else if there is a page after, update it's start time
                                const next_page = block.getChild(index + 1);
                                next_page.setPropertyValue('start-time', start_time);
                            }
                        }

                        component.remove();

                        // add a new page if the block is empty
                        if (block.getChildrenCount() < 1) {
                            auto_page = block.addPage();
                        }

                        timeline.updateBlockPagesTrackLabels(block);
                        block.setActivePage(Math.max(0, index - 1));
                    };

                    undo = () => {
                        // remove the new page if one was added
                        if (auto_page) {
                            auto_page.remove();
                        }

                        // re-add page
                        block.addPage(component, index);

                        // reset all page times
                        if (block.getPropertyValue('synched')) {
                            component.setPropertyValue('start-time', start_time);
                            component.setPropertyValue('end-time', end_time);
                        }

                        timeline.updateBlockPagesTrackLabels(block);
                        block.setActivePage(index);
                    };
                }
                else {
                    redo = () => {
                        this.configs_editor.unsetComponent(component);
                        component.remove();
                    };

                    undo = () => {
                        // @TODO: keep order.
                        const scenario = this.getPlayer().getActiveScenario();
                        scenario.addComponent(component);
                    }
                }

                redo();
                history.add({
                    'undo': undo,
                    'redo': redo
                });
            });

            history.endGroup();

            this.setDirty('components');

            this.player_frame.focus();
        }

        return this;
    }

    /**
     * Select a component in the player
     *
     * @private
     * @param {Component} component The component
     * @param {Boolean} keep_existing Whether to keep already selected components selected
     * @return {this}
     */
    selectPlayerComponent(component, keep_existing) {
        if (keep_existing && this.configs_editor.getComponents().includes(component)) {
            this.configs_editor.unsetComponent(component);
        }
        else {
            this.configs_editor.setComponent(component, keep_existing);
        }

        return this;
    }

    setPlayerComponentOrder(component, position) {
        const parent = component.parents();

        component.insertAt(parent, position);

        this.triggerEvent('playercomponentorder', {
            'editor': this,
            'component': component,
            'position': position
        });

        return this;
    }

    /**
     * Saves the loaded guide
     *
     * @return {this}
     */
    save() {
        if (this.mainmenu.getItem('title').reportValidity()) {
            const player = this.getPlayer();
            const data = new FormData();
            const url = new URL(this.configs.player.update_url, window.location.origin);

            const loadmask = new LoadMask({
                'text': Locale.t('editor.save.LoadMask.text', 'Saving...'),
                'bar': true,
                'parent': this
            });

            const options = Object.assign({}, this.configs.xhr, {
                'data': data,
                'responseType': 'json',
                'onError': this.onXHRError.bind(this, loadmask),
                'autoSend': false
            });

            if (!this.isLatestRevision()) {
                // This is a restore operation
                const params = url.searchParams;
                params.set('vid', this.getPlayer().getGuideRevision());

                options.onSuccess = this.onRestoreSuccess.bind(this, loadmask);
            }
            else {
                options.onSuccess = this.onSaveSuccess.bind(this, loadmask);

                // Add mainmenu inputs.
                ['title', 'width', 'height'].forEach((input) => {
                    if (this.isDirty(input)) {
                        data.set(input, this.mainmenu.getItem(input).getValue());
                    }
                });

                // Add media.
                if (this.isDirty('media')) {
                    const source = Object.assign({}, player.getRenderer().getSource());
                    if (source.source === 'upload') {
                        data.set('files[media]', source.object);
                        delete source.object;
                    }

                    data.set('media', JSON.stringify(source));
                }

                // Add components
                if (this.isDirty('components')) {
                    const components = player.getScenarios().map((component) => {
                        return component.getPropertyValues();
                    });
                    data.set('components', JSON.stringify(components));
                }

                // Add assets
                if (this.isDirty('assets')) {
                    const assets = this.asset_browser.getTabContent('guide-assets').getAssets();
                    if (assets.length > 0) {
                        assets.forEach((asset) => {
                            data.append('assets[]', JSON.stringify(asset));
                        });
                    }
                    else {
                        data.set('assets', []);
                    }
                }
            }

            const hundred = 100;
            Ajax.PATCH(url.toString(), options)
                .addUploadListener('loadstart', () => {
                    loadmask.setProgress(0);
                })
                .addUploadListener('progress', (evt) => {
                    if (evt.lengthComputable) {
                        const percent = Math.floor((evt.loaded / evt.total) * hundred);
                        loadmask.setProgress(percent);
                    }
                })
                .addUploadListener('loadend', () => {
                    loadmask.setProgress(hundred);
                })
                .send();
        }

        return this;
    }

    autoSave() {
        if (!this._autosaving && this.isAutoSaveDirty()) {
            this._autosaving = true;
            this.autosave_indicator.show();

            const now = Date.now();
            const player = this.getPlayer();
            const data = new FormData();

            // Add mainmenu inputs.
            ['title', 'width', 'height'].forEach((input) => {
                if (this.isAutoSaveDirty(input)) {
                    data.set(input, this.mainmenu.getItem(input).getValue());
                }
            });

            // Add media.
            if (this.isAutoSaveDirty('media')) {
                const source = Object.assign({}, player.getRenderer().getSource());
                if (source.source === 'upload') {
                    data.set('files[media]', source.object);
                    delete source.object;
                }

                data.set('media', JSON.stringify(source));
            }

            // Add components.
            if (this.isAutoSaveDirty('components')) {
                const components = player.getScenarios().map((component) => {
                    return component.getPropertyValues();
                });
                data.set('components', JSON.stringify(components));
            }

            // Add assets.
            if (this.isAutoSaveDirty('assets')) {
                const assets = this.asset_browser.getTabContent('guide-assets').getAssets();
                if (assets.length > 0) {
                    assets.forEach((asset) => {
                        data.append('assets[]', JSON.stringify(asset));
                    });
                }
                else {
                    data.set('assets', []);
                }
            }

            const options = Object.assign({}, this.configs.xhr, {
                'data': data,
                'responseType': 'json',
                'onSuccess': () => {
                    this._last_autosave = now;
                    delete this._autosaving;
                    this.autosave_indicator.hide();
                },
                'onError': () => {
                    delete this._autosaving;
                    this.autosave_indicator.hide();
                }
            });

            Ajax.PUT(this.configs.autosave.url, options);
        }

        return this;
    }

    /**
     * Revert the player to its last saved state.
     *
     * @param {Boolean} confirm Whether to display a confirmation dialog
     * @returns {this}
     */
    revert(confirm = true) {
        if (confirm !== false) {
            new Confirm({
                'text': Locale.t('editor.onMainmenuClick.revert.text', 'Are you sure you want to revert back to the last saved version?<br/><strong>Any unsaved data will be lost.</strong>'),
                'confirmLabel': Locale.t('editor.onMainmenuClick.revert.confirmLabel', 'Revert'),
                'onConfirm': () => {
                    this.revert(false);
                },
                'parent': this
            });
        }
        else {
            this.loadPlayer();
        }

        return this;
    }
}

// Export the TimeInput class to be used in CKEditor plugins
export { TimeInput };<|MERGE_RESOLUTION|>--- conflicted
+++ resolved
@@ -429,13 +429,8 @@
             .setClean()
             .setupContextMenus();
 
-<<<<<<< HEAD
         this.getHotkeys('global').attachTo(this, ':not(input)');
 
-        this.triggerEvent('ready', { 'editor': this }, false, false);
-
-=======
->>>>>>> 865171df
         // Check if auto-save data exists.
         if (this.configs.autosave && this.configs.autosave.url) {
             const loadmask = new LoadMask({'parent': this});
