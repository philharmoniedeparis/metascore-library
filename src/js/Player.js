--- conflicted
+++ resolved
@@ -460,7 +460,7 @@
         const page = evt.detail.page;
         const rindex = this.getReadingIndex();
 
-        page.getElements().forEach((element) => {
+        page.getChildren().forEach((element) => {
             const el_rindex = element.getPropertyValue('r-index');
             if(el_rindex === null || el_rindex === 0 || el_rindex === rindex){
                 element.activate();
@@ -480,7 +480,7 @@
     onPageDeactivate(evt){
         const page = evt.detail.page;
 
-        page.getElements().forEach((element) => {
+        page.getChildren().forEach((element) => {
             element.deactivate();
         });
     }
@@ -842,25 +842,18 @@
      * Create and add a Media instance
      *
      * @param {Object} configs The configurations to send to the Media class
-     * @param {Boolean} [supressEvent=false] Whether to supress the mediadd event or not
+     * @param {Boolean} [supressEvent=false] Whether to supress the componentadd event or not
      * @return {Media} The Media instance
      */
     addMedia(configs, supressEvent){
-        const existing = configs instanceof Media;
-        let media = null;
+        let media = configs;
+        const existing = media instanceof Media;
 
         if(existing){
-            media = configs;
             media.appendTo(this);
         }
         else{
-<<<<<<< HEAD
-            media = new Media(Object.assign({}, configs, {
-                    'container': this
-                }))
-=======
             media = new Media(media)
->>>>>>> d0d64f94
                 .addListener('waiting', this.onMediaWaiting.bind(this))
                 .addListener('seeking', this.onMediaSeeking.bind(this))
                 .addListener('seeked', this.onMediaSeeked.bind(this))
@@ -876,7 +869,7 @@
         }
 
         if(supressEvent !== true){
-            this.triggerEvent('componentadd', {'component': media, 'new': existing}, true, false);
+            this.triggerEvent('componentadd', {'component': media, 'new': !existing}, true, false);
         }
 
         return media;
@@ -890,29 +883,21 @@
      * @return {Controller} The Controller instance
      */
     addController(configs, supressEvent){
-        const existing = configs instanceof Controller;
-        let controller = null;
+        let controller = configs;
+        const existing = controller instanceof Controller;
 
         if(existing){
-            controller = configs;
             controller.appendTo(this);
         }
         else{
-<<<<<<< HEAD
-            controller = new Controller(Object.assign({}, configs, {
-                    'container': this
-                }))
-                .addDelegate('.buttons button', 'click', this.onControllerButtonClick.bind(this));
-=======
             controller = new Controller(controller)
                 .addDelegate('.buttons button', 'click', this.onControllerButtonClick.bind(this))
                 .appendTo(this)
                 .init();
->>>>>>> d0d64f94
         }
 
         if(supressEvent !== true){
-            this.triggerEvent('componentadd', {'component': controller, 'new': existing}, true, false);
+            this.triggerEvent('componentadd', {'component': controller, 'new': !existing}, true, false);
         }
 
         return controller;
@@ -926,11 +911,10 @@
      * @return {BlockToggler} The Block Toggler instance
      */
     addBlockToggler(configs, supressEvent){
-        const existing = configs instanceof BlockToggler;
-        let block_toggler = null;
+        let block_toggler = configs;
+        const existing = block_toggler instanceof BlockToggler;
 
         if(existing){
-            block_toggler = configs;
             block_toggler.appendTo(this);
         }
         else{
@@ -942,7 +926,7 @@
         this.updateBlockToggler(block_toggler);
 
         if(supressEvent !== true){
-            this.triggerEvent('componentadd', {'component': block_toggler, 'new': existing}, true, false);
+            this.triggerEvent('componentadd', {'component': block_toggler, 'new': !existing}, true, false);
         }
 
         return block_toggler;
@@ -956,26 +940,18 @@
      * @return {Block} The Block instance
      */
     addBlock(configs, supressEvent){
-        const existing = configs instanceof Block;
-        let block = null;
+        let block = configs;
+        const existing = block instanceof Block;
 
         if(existing){
-            block = configs;
             block.appendTo(this);
         }
         else{
-<<<<<<< HEAD
-            block = new Block(Object.assign({}, configs, {
-                    'container': this
-                }))
-                .addListener('pageactivate', this.onPageActivate.bind(this))
-=======
             block = new Block(block)
                 .addListener('activepageset', this.onBlockActivePageSet.bind(this))
                 .addDelegate('.page', 'activate', this.onPageActivate.bind(this))
                 .addDelegate('.page', 'deactivate', this.onPageDeactivate.bind(this))
                 .addDelegate('.page', 'elementadd', this.onPageElementAdd.bind(this))
->>>>>>> d0d64f94
                 .addDelegate('.element.Cursor', 'time', this.onCursorElementTime.bind(this))
                 .addDelegate('.element.Text', 'play', this.onTextElementPlay.bind(this))
                 .addDelegate('.element.Text', 'page', this.onTextElementPage.bind(this))
@@ -995,7 +971,7 @@
         }
 
         if(supressEvent !== true){
-            this.triggerEvent('componentadd', {'component': block, 'new': existing}, true, false);
+            this.triggerEvent('componentadd', {'component': block, 'new': !existing}, true, false);
         }
 
         return block;
@@ -1106,7 +1082,7 @@
             this.data('r-index', rindex !== 0 ? rindex : null);
 
             this.getComponents('.block').forEach((block) => {
-                block.getActivePage().getElements().forEach((element) => {
+                block.getActivePage().getChildren().forEach((element) => {
                     const el_rindex = element.getPropertyValue('r-index');
                     if(el_rindex === null || el_rindex === 0 || el_rindex === rindex){
                         element.activate();
