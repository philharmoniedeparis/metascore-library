--- conflicted
+++ resolved
@@ -1007,47 +1007,6 @@
     touch-action: none;
     user-select: none;
 
-<<<<<<< HEAD
-=======
-    .resize-handle {
-      position: absolute;
-      top: 50%;
-      left: 50%;
-      width: 1em;
-      height: 1em;
-      margin-top: -0.45em;
-      margin-left: -0.45em;
-      background: var(--metascore-color-white);
-      border: 0.25em solid var(--metascore-color-accent);
-      box-sizing: border-box;
-      z-index: 2;
-
-      &.top {
-        top: 0;
-      }
-      &.right {
-        left: 100%;
-      }
-      &.bottom {
-        top: 100%;
-      }
-      &.left {
-        left: 0;
-      }
-    }
-    @each $component, $color in $component-colors {
-      @if $component == default {
-        .resize-handle {
-          border-color: var(--metascore-color-component-#{$component});
-        }
-      } @else {
-        &.#{$component} .resize-handle {
-          border-color: var(--metascore-color-component-#{$component});
-        }
-      }
-    }
-
->>>>>>> e6e81a66
     &.block-toggler {
       :deep(button) {
         pointer-events: none;
@@ -1077,31 +1036,15 @@
       }
     }
 
-<<<<<<< HEAD
     &.drag-over {
-      box-shadow: inset 0px 0px 1em 0.25em var(--metascore-color-blue);
-    }
-=======
-    &.selected {
-      &::after {
-        content: "";
-        position: absolute;
-        top: 0;
-        right: 0;
-        bottom: 0;
-        left: 0;
-        border: 0.25em dashed var(--metascore-color-accent);
-        pointer-events: none;
-        z-index: 1;
-      }
->>>>>>> e6e81a66
+      box-shadow: inset 0px 0px 1em 0.25em var(--metascore-color-accent);
+    }
 
     &.locked {
       pointer-events: none;
     }
   }
 
-<<<<<<< HEAD
   .controlbox-ref-point {
     position: absolute;
     width: 0px;
@@ -1113,10 +1056,6 @@
     }
     &.bottom {
       bottom: 0;
-=======
-    &.drag-over {
-      box-shadow: inset 0px 0px 1em 0.25em var(--metascore-color-accent);
->>>>>>> e6e81a66
     }
     &.left {
       left: 0;
