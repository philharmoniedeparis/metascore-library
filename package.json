--- conflicted
+++ resolved
@@ -1,11 +1,6 @@
 {
-<<<<<<< HEAD
   "name": "metascore",
-  "version": "1.2.7",
-=======
-  "name": "metaScore",
   "version": "1.2.9",
->>>>>>> d0d64f94
   "description": "metaScore",
   "homepage": "http://metascore.philharmoniedeparis.fr",
   "author": "Oussama Mubarak",
