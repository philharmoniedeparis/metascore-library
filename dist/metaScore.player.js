<<<<<<< HEAD
/*! metaScore - v0.9.1 - 2018-05-29 - Oussama Mubarak */
=======
/*! metaScore - v0.9.1 - 2018-06-01 - Oussama Mubarak */
>>>>>>> 5165e0d9
;(function (global) {
"use strict";


/**
 * Polyfills
 */

// Element.matches
if(Element && !Element.prototype.matches){
    Element.prototype.matches = Element.prototype.matchesSelector =
        Element.prototype.matchesSelector ||
        Element.prototype.webkitMatchesSelector ||
        Element.prototype.mozMatchesSelector ||
        Element.prototype.msMatchesSelector ||
        Element.prototype.oMatchesSelector ||
        function (selector){
            var element = this,
                matches = (element.document || element.ownerDocument).querySelectorAll(selector),
                i = 0;

            while (matches[i] && matches[i] !== element) {
                i++;
            }

            return matches[i] ? true : false;
        };
}

// Element.closest
if(Element && !Element.prototype.closest){
    Element.prototype.closest = function closest(selector){
        var node = this;

        while(node){
            if(node.matches(selector)){
                return node;
            }
            else{
                node = node.parentElement;
            }
        }

        return null;
    };
}

// CustomEvent constructor
// https://github.com/krambuhl/custom-event-polyfill/blob/master/custom-event-polyfill.js
if(!window.CustomEvent || typeof window.CustomEvent !== 'function'){
    window.CustomEvent = function(event, params){
        var evt;

        params = params || {
            bubbles: false,
            cancelable: false,
            detail: undefined
        };

        evt = document.createEvent("CustomEvent");
        evt.initCustomEvent(event, params.bubbles, params.cancelable, params.detail);

        return evt;
    };

    window.CustomEvent.prototype = window.Event.prototype;
}


// requestAnimationFrame
// http://paulirish.com/2011/requestanimationframe-for-smart-animating/
// http://my.opera.com/emoller/blog/2011/12/20/requestanimationframe-for-smart-er-animating
// requestAnimationFrame polyfill by Erik Möller. fixes from Paul Irish and Tino Zijdel
// MIT license
(function(){
    var lastTime = 0,
        vendors = ['ms', 'moz', 'webkit', 'o'];
        
    for(var x = 0; x < vendors.length && !window.requestAnimationFrame; ++x) {
        window.requestAnimationFrame = window[vendors[x]+'RequestAnimationFrame'];
        window.cancelAnimationFrame = window[vendors[x]+'CancelAnimationFrame'] || window[vendors[x]+'CancelRequestAnimationFrame'];
    }

    if(!window.requestAnimationFrame){
        window.requestAnimationFrame = function(callback, element) {
            var currTime = new Date().getTime();
            var timeToCall = Math.max(0, 16 - (currTime - lastTime));
            var id = window.setTimeout(function() { callback(currTime + timeToCall); }, timeToCall);
            lastTime = currTime + timeToCall;
            return id;
        };
    }

    if(!window.cancelAnimationFrame){
        window.cancelAnimationFrame = function(id) {
            clearTimeout(id);
        };
    }
}());
/**
 * The Core module defines shared classes used in other modules
 *
 * @module Core
 * @main
 */
 
 /**
 * The core global object to which all internal classes are attached<br/>
 *
 * @class metaScore
 * @static
 */
var metaScore = {

    /**
     * Returns the current version identifier
     *
     * @method getVersion
     * @static
     * @return {String} The version identifier
     */
    getVersion: function(){
        return "0.9.1";
    },

    /**
     * Returns the current revision identifier
     *
     * @method getRevision
     * @static
     * @return {String} The revision identifier
     */
    getRevision: function(){
<<<<<<< HEAD
        return "69ee0f";
=======
        return "c31c46";
>>>>>>> 5165e0d9
    },

    /**
     * Returns a sub-namespace, creating it if it doesn't already exist
     *
     * @method namespace
     * @static
     * @param {String} The sub-namespace to create
     * @return {Object} The sub-namespace
     */
    namespace: function(str){
        var parent = this,
            parts = str.split('.'),
            part;

        for(var i = 0, length = parts.length; i < length; i++) {
            part = parts[i];
            parent[part] = parent[part] || {};
            parent = parent[part];
        }

        return parent;
    }

};
/**
 * @module Core
 */

metaScore.Class = (function(){

    /**
     * The base class <br/>
     * Implements a class extension mechanism and defines shared methods
     *
     * @class Class
     * @constructor
     */
    function Class(){
    }

    /**
     * Default config values
     *
     * @property defaults
     * @type Object
     * @default {}
     */
    Class.defaults = {};

    /**
     * Extends a class using the current one
     *
     * @method extend
     * @param {Class} child The child class to extend
     */
    Class.extend = function(child){
        child.prototype = Object.create(this.prototype, {
            constructor: {
                value: child
            }
        });

        child.parent = this;
        child.extend = this.extend;

        if(!('defaults' in child)){
            child.defaults = {};
        }

        for(var prop in this.defaults){
            if(!(prop in child.defaults)){
                child.defaults[prop] = this.defaults[prop];
            }
        }
    };

    /**
     * Returns a configs object by overriding the defaults with custom ones
     *
     * @method getConfigs
     * @param {Object} configs The custom configs
     * @return {Object} The extended configs
     */
    Class.prototype.getConfigs = function(configs){
        configs = configs || {};

        for(var prop in this.constructor.defaults){
            if(!(prop in configs)){
                configs[prop] = this.constructor.defaults[prop];
            }
        }

        return configs;
    };

    return Class;

})();
/**
 * @module Core
 */

metaScore.Evented = (function(){

    /**
     * A base class for event handling
     *
     * @class Evented
     * @extends Class
     * @constructor
     */
    function Evented() {
        // call parent constructor
        Evented.parent.call(this);

        this.listeners = {};
    }

    metaScore.Class.extend(Evented);

    /**
     * Add an event listener
     *
     * @method addListener
     * @param {String} type The event type to listen to
     * @param {Function} listener The callback function to associate to this listener
     * @chainable
     */
    Evented.prototype.addListener = function(type, listener){
        if (typeof this.listeners[type] === "undefined"){
            this.listeners[type] = [];
        }

        this.listeners[type].push(listener);

        return this;
    };

    /**
     * Remove an event listener
     *
     * @method removeListener
     * @param {String} type The event type to stop listen to
     * @param {Function} listener The callback function associated to this listener
     * @chainable
     */
    Evented.prototype.removeListener = function(type, listener){
        if(this.listeners[type] instanceof Array){
            var listeners = this.listeners[type];
            for (var i=0, len=listeners.length; i < len; i++){
                if (listeners[i] === listener){
                    listeners.splice(i, 1);
                    break;
                }
            }
        }

        return this;
    };

    /**
     * Check if a listener is attached to a given event type
     *
     * @method hasListener
     * @param {String} type The event type
     * @return {Boolean} Whether a listener is attached
     */
    Evented.prototype.hasListener = function(type){
        if(this.listeners[type] instanceof Array){
            return this.listeners[type].length > 0;
        }

        return false;
    };

    /**
     * Trigger an event
     *
     * @method triggerEvent
     * @param {String} type The event type
     * @param {Mixed} data Data to attach to the event via the detail propoerty
     * @param {Boolean} bubbling Whether the event bubbles up through the DOM or not
     * @param {Boolean} cancelable Whether the event is cancelable or not
     * @chainable
     */
    Evented.prototype.triggerEvent = function(type, data, bubbling, cancelable){
        var listeners, event;

        if (this.listeners[type] instanceof Array){
            listeners = this.listeners[type];

            event = {
                'target': this,
                'type': type,
                'detail': data,
                'bubbles': bubbling !== false,
                'cancelable': cancelable !== false
            };

            metaScore.Object.each(listeners, function(index, listener){
                listener.call(this, event);
            }, this);
        }

        return this;
    };

    return Evented;

})();
/**
 * @module Core
 */

metaScore.Dom = (function () {

    /**
     * Fired before an element is removed
     *
     * @event beforeremove
     */
    var EVT_BEFOREREMOVE = 'beforeremove';

    /**
     * Fired when a child element is removed
     *
     * @event childremove
     * @param {Object} child The removed child
     */
    var EVT_CHILDREMOVE = 'childremove';

    /**
     * A class for Dom manipulation
     * 
     * @class Dom
     * @extends Class
     * @constructor
     * @param {Mixed} [...args] An HTML string and an optional list of attributes to apply, or a CSS selector with an optional parent and an optional list of attributes to apply
     * 
     * @example
     *     var div = new metaScore.Dom('<div/>', {'class': 'my-class'});
     *     var body = new metaScore.Dom('body');
     */
    function Dom() {
        var elements;

        this.elements = [];

        if(arguments.length > 0){
            if(elements = metaScore.Dom.elementsFromString.apply(this, arguments)){
                this.add(elements);

                if(arguments.length > 1){
                    this.attr(arguments[1]);
                }
            }
            else if(elements = metaScore.Dom.selectElements.apply(this, arguments)){
                this.add(elements);

                if(arguments.length > 2){
                    this.attr(arguments[2]);
                }
            }
        }
    }

    metaScore.Class.extend(Dom);

    /**
     * Regular expression that matches dashed string for camelizing
     *
     * @property camelRe
     * @private
     */
    Dom.camelRe = /-([\da-z])/gi;

    /**
     * List of common events that should generaly bubble up
     * 
     * @property bubbleEvents
     * @static
     * @private
     */
    Dom.bubbleEvents = {
        'click': true,
        'submit': true,
        'mousedown': true,
        'mousemove': true,
        'mouseup': true,
        'mouseover': true,
        'mouseout': true,
        'transitionend': true
    };

    /**
     * Helper function used by the camel function
     * 
     * @method camelReplaceFn
     * @static
     * @private
     * @param {The matched substring} match
     * @param {The submatched letter} letter
     * @return {String} The uppercased letter
     */
    Dom.camelReplaceFn = function(match, letter) {
        return letter.toUpperCase();
    };

    /**
     * Normalize a string to Camel Case
     * 
     * @method camel
     * @static
     * @private
     * @param {String} str The string to normalize
     * @return {String} The normalized string
     */
    Dom.camel = function(str){
        return str.replace(Dom.camelRe, Dom.camelReplaceFn);
    };

    /**
     * Select a single element by CSS selecor and optional parent
     * 
     * @method selectElement
     * @static
     * @param {String} The CSS selector
     * @param {HTMLElement} [parent=document] The HTML Element in which to search
     * @return {HTMLElement} The found element if any
     */
    Dom.selectElement = function (selector, parent) {
        var element;

        if(!parent){
            parent = document;
        }

        if (metaScore.Var.is(selector, 'string')) {
            element = parent.querySelector(selector);
        }
        else if (selector.length) {
            element = selector[0];
        }
        else {
            element = selector;
        }

        return element;
    };

    /**
     * Select multiple elements by CSS selecor and optional parent
     * 
     * @method selectElements
     * @static
     * @param {String} The CSS selector
     * @param {HTMLElement} [parent=document] The HTML Element in which to search
     * @return {Mixed} An HTML NodeList or an array of found elements if any
     */
    Dom.selectElements = function (selector, parent) {
        var elements;

        if(selector !== undefined){
            if(!parent){
                parent = document;
            }
            else if(parent instanceof Dom){
                parent = parent.get(0);
            }

            if(metaScore.Var.is(selector, 'string')) {
                elements = parent.querySelectorAll(selector);
            }
            else if('length' in selector) {
                elements = selector;
            }
            else {
                elements = [selector];
            }
        }

        return elements;
    };

    /**
     * Creates elements from an HTML string (see http://krasimirtsonev.com/blog/article/Revealing-the-magic-how-to-properly-convert-HTML-string-to-a-DOM-element)
     * 
     * @method elementsFromString
     * @static
     * @param {String} html The HTML string
     * @return {HTML NodeList} A NodeList of the created elements, or null on error
     */
    Dom.elementsFromString = function(html){
        var wrapMap = {
                'option': [1, "<select multiple='multiple'>", "</select>"],
                'optgroup': [1, "<select multiple='multiple'>", "</select>"],
                'legend': [1, "<fieldset>", "</fieldset>"],
                'area': [1, "<map>", "</map>"],
                'param': [1, "<object>", "</object>"],
                'thead': [1, "<table>", "</table>"],
                'tbody': [1, "<table>", "</table>"],
                'tfoot': [1, "<table>", "</table>"],
                'colgroup': [1, "<table>", "</table>"],
                'caption': [1, "<table>", "</table>"],
                'tr': [2, "<table><tbody>", "</tbody></table>"],
                'col': [2, "<table><tbody></tbody><colgroup>", "</colgroup></table>"],
                'th': [3, "<table><tbody><tr>", "</tr></tbody></table>"],
                'td': [3, "<table><tbody><tr>", "</tr></tbody></table>"],
                '_default': [1, "<div>", "</div>" ]
            },
            element = document.createElement('div'),
            match = /<\s*\w.*?>/g.exec(html),
            tag, map, j;

        if(match != null){
            tag = match[0].replace(/</g, '').replace(/\/?>/g, '');

            map = wrapMap[tag] || wrapMap['_default'];
            html = map[1] + html + map[2];
            element.innerHTML = html;

            // Descend through wrappers to the right content
            j = map[0];
            while(j--) {
                element = element.lastChild;
            }

            return element.childNodes;
        }

        return null;
    };

    /**
     * Get the window containing an element
     * 
     * @method getElementWindow
     * @static
     * @param {HTMLElement} element The element
     * @return {HTML Window} The window
     */
    Dom.getElementWindow = function(element){
        var doc = element.ownerDocument;

        return doc.defaultView || doc.parentWindow;
    };

    /**
     * Check if an element has a given CSS lass
     * 
     * @method hasClass
     * @static
     * @param {HTMLElement} element The element
     * @param {String} className The CSS class
     * @return {Boolean} Whether the element has the specified CSS class
     */
    Dom.hasClass = function(element, className){
        return element.classList.contains(className);
    };

    /**
     * Add a CSS class to an element
     * 
     * @method addClass
     * @static
     * @param {HTMLElement} element The element
     * @param {String} className The CSS class
     */
    Dom.addClass = function(element, className){
        var classNames = className.split(" "),
            i = 0, l = classNames.length;

        for(; i<l; i++){
            element.classList.add(classNames[i]);
        }
    };

    /**
     * Remove a CSS class from an element
     * 
     * @method removeClass
     * @static
     * @param {HTMLElement} element The element
     * @param {String} className The CSS class
     */
    Dom.removeClass = function(element, className){
        var classNames = className.split(" "),
            i = 0, l = classNames.length;

        for(; i<l; i++){
            element.classList.remove(classNames[i]);
        }
    };

    /**
     * Toggle a CSS class on an element
     * 
     * @method toggleClass
     * @static
     * @param {HTMLElement} element The element
     * @param {String} className The CSS class
     * @param {Boolean} [force] Whether to add or remove the class. The class is toggled if not specified
     */
    Dom.toggleClass = function(element, className, force){
        var classNames = className.split(" "),
            i = 0, l = classNames.length;

        if(force === undefined){
            for(; i<l; i++){
                element.classList.toggle(classNames[i]);
            }
        }
        // avoid using classList.toggle with a second argument due to a bug in IE 11
        else if(force){
            Dom.addClass(element, className);
        }
        else{
            Dom.removeClass(element, className);
        }
    };

    /**
     * Add an event listener on an element
     * 
     * @method addListener
     * @static
     * @param {HTMLElement} element The element
     * @param {String} type The event type
     * @param {Function} callback The callback function to call when the event is captured
     * @param {Event} callback.event The event
     * @param {Boolean} [useCapture] Whether the event should be executed in the capturing or in the bubbling phase
     * @return {HTMLElement} The element
     */
    Dom.addListener = function(element, type, callback, useCapture){
        if(useCapture === undefined){
            useCapture = ('type' in Dom.bubbleEvents) ? Dom.bubbleEvents[type] : false;
        }

        element.addEventListener(type, callback, useCapture);

        return element;
    };

    /**
     * Remove an event listener from an element
     * 
     * @method removeListener
     * @static
     * @param {HTMLElement} element The element
     * @param {String} type The event type
     * @param {Function} callback The callback function to call when the event is captured
     * @param {Event} callback.event The event
     * @param {Boolean} [useCapture] Whether the event should be executed in the capturing or in the bubbling phase
     * @return {HTMLElement} The element
     */
    Dom.removeListener = function(element, type, callback, useCapture){
        if(useCapture === undefined){
            useCapture = ('type' in Dom.bubbleEvents) ? Dom.bubbleEvents[type] : false;
        }

        element.removeEventListener(type, callback, useCapture);

        return element;
    };

    /**
     * Trigger an event from an element
     * 
     * @method triggerEvent
     * @static
     * @param {HTMLElement} element The element
     * @param {String} type The event type
     * @param {Object} [data] Custom data to send with the event. The data is accessible through the event.detail property
     * @param {Boolean} [bubbles=true] Whether the event bubbles up through the DOM or not
     * @param {Boolean} [cancelable=true] Whether the event is cancelable
     * @return {Boolean} Whether the event was not cancelled
     */
    Dom.triggerEvent = function(element, type, data, bubbles, cancelable){
        var fn = CustomEvent || Dom.getElementWindow(element).CustomEvent;

        var event = new fn(type, {
            'detail': data,
            'bubbles': bubbles !== false,
            'cancelable': cancelable !== false
        });

        return element.dispatchEvent(event);
    };

    /**
     * Set or get the innerHTML of an element
     * 
     * @method text
     * @static
     * @param {HTMLElement} element The element
     * @param {String} [html] The value to set
     * @return {String} The innerHTML of the element
     */
    Dom.text = function(element, html){
        if(html !== undefined){
            element.innerHTML = html;
        }

        return element.innerHTML;
    };

    /**
     * Set or get the value of an element
     * 
     * @method val
     * @static
     * @param {HTMLElement} element The element
     * @param {String} [value] The value to set
     * @return {String} The value of the element
     */
    Dom.val = function(element, value){
        var options, values;
        
        if(Dom.is(element, 'select[multiple]')){
            if(value){
                if(!metaScore.Var.is(value, 'array')){
                    value = [value];
                }
                
                options = Dom.selectElements('option', element);
                
                metaScore.Array.each(options, function(index, option){
                    Dom.prop(option, 'selected', metaScore.Array.inArray(Dom.val(option), value) > -1);
                });
            }
            
            options = Dom.selectElements('option:checked', element);
            values = [];
            
            metaScore.Array.each(options, function(index, option){
                values.push(Dom.val(option));
            });
            
            return values;
        }        
        else{
            if(value !== undefined){
                element.value = value;
            }

            return element.value;
        }
    };

    /**
     * Set or get an attribute on an element
     * 
     * @method attr
     * @static
     * @param {HTMLElement} element The element
     * @param {Mixed} name The attribute's name, or a list of name/value pairs
     * @param {Mixed} [value] The attribute's value
     * @return {Mixed} The attribute's value, nothing is returned for 'special' attributes such as "class" or "text"
     */
    Dom.attr = function(element, name, value){
        if(metaScore.Var.is(name, 'object')){
            metaScore.Object.each(name, function(key, value){
                Dom.attr(element, key, value);
            }, this);
        }
        else{
            switch(name){
                case 'class':
                    this.addClass(element, value);
                    break;

                case 'text':
                    this.text(element, value);
                    break;

                default:
                    if(value === null){
                        element.removeAttribute(name);
                    }
                    else{
                        if(value !== undefined){
                            element.setAttribute(name, value);
                        }

                        return element.getAttribute(name);
                    }
                    break;
            }
        }
    };

    /**
     * Set or get a property on an element
     * 
     * @method prop
     * @static
     * @param {HTMLElement} element The element
     * @param {Mixed} name The attribute's name, or a list of name/value pairs
     * @param {Mixed} [value] The attribute's value
     * @return {Mixed} The attribute's value, nothing is returned for 'special' attributes such as "class" or "text"
     */
    Dom.prop = function(element, name, value){
        if(metaScore.Var.is(name, 'object')){
            metaScore.Object.each(name, function(key, value){
                Dom.prop(element, key, value);
            }, this);
        }
        else{
            if(value === null){
                try {
                    element[name] = undefined;
                    delete element[name];
                }catch(e){
                }
            }
            else{
                if(value !== undefined){
                    element[name] = value;
                }
                
                return element[name];
            }
        }
    };

    /**
     * Set or get a CSS style property of an element
     * 
     * @method css
     * @static
     * @param {HTMLElement} element The element
     * @param {String} name The CSS property's name
     * @param {String} value The CSS property's value
     * @param {Boolean} [inline=false] Whether to return the inline or computed style value
     * @return {String} The CSS style value of the property
     */
    Dom.css = function(element, name, value, inline){
        var camel, style;

        camel = this.camel(name);

        if(value !== undefined){
            element.style[camel] = value;
        }

        style = inline === true ? element.style : window.getComputedStyle(element);
        
        value = style.getPropertyValue(name);

        return value !== "" ? value : null;
    };

    /**
     * Set or get a custom data attribute of an element
     * 
     * @method data
     * @static
     * @param {HTMLElement} element The element
     * @param {String} name The name of the data attribute
     * @param {String} value The value of the data attribute
     * @return {String} The value of the data attribute
     */
    Dom.data = function(element, name, value){
        name = this.camel(name);

        if(value === null){
            if(element.dataset[name]){
                delete element.dataset[name];
            }
        }
        else if(value !== undefined){
            element.dataset[name] = value;
        }

        return element.dataset[name];
    };

    /**
     * Append children to an element
     * 
     * @method append
     * @static
     * @param {HTMLElement} element The element
     * @param {Mixed} children An array of elemets or a single element to append
     */
    Dom.append = function(element, children){
        if (!metaScore.Var.is(children, 'array')) {
            children = [children];
        }

        metaScore.Array.each(children, function(index, child){
            element.appendChild(child);
        }, this);
    };

    /**
     * Insert siblings before an element
     * 
     * @method before
     * @static
     * @param {HTMLElement} element The element
     * @param {Mixed} siblings An array of elemets or a single element to insert
     */
    Dom.before = function(element, siblings){
        if (!metaScore.Var.is(siblings, 'array')) {
            siblings = [siblings];
        }

        metaScore.Array.each(siblings, function(index, sibling){
            element.parentElement.insertBefore(sibling, element);
        }, this);
    };

    /**
     * Insert siblings after an element
     * @method after
     * @static
     * @param {HTMLElement} element The element
     * @param {Mixed} siblings An array of elemets or a single element to insert
     */
    Dom.after = function(element, siblings){
        if (!metaScore.Var.is(siblings, 'array')) {
            siblings = [siblings];
        }

        metaScore.Array.each(siblings, function(index, sibling){
            element.parentElement.insertBefore(sibling, element.nextSibling);
        }, this);
    };

    /**
     * Remove all element children
     * 
     * @method empty
     * @static
     * @param {HTMLElement} element The element
     */
    Dom.empty = function(element){
        while(element.firstChild){
            element.removeChild(element.firstChild);
        }
    };

    /**
     * Remove an element from the DOM
     * 
     * @method remove
     * @static
     * @param {HTMLElement} element The element
     */
    Dom.remove = function(element){
        if(element.parentElement){
            element.parentElement.removeChild(element);
        }
    };

    /**
     * Check if an element matches a CSS selector
     * 
     * @method is
     * @static
     * @param {HTMLElement} element The element
     * @param {String} selector The CSS selector
     * @return {Boolean} Whether the element matches the CSS selector
     */
    Dom.is = function(element, selector){
        var win;

        if(element instanceof Element){
            return Element.prototype.matches.call(element, selector);
        }

        win = Dom.getElementWindow(element);

        return (element instanceof win.Element) && Element.prototype.matches.call(element, selector);
    };

    /**
     * Get the closest ancestor of an element which matches a given CSS selector
     * 
     * @method closest
     * @static
     * @param {HTMLElement} element The element
     * @param {String} selector The CSS selector
     * @return {Element} The matched element
     */
    Dom.closest = function(element, selector){
        var document, win;

        if(element instanceof Element){
            return Element.prototype.closest.call(element, selector);
        }

        if(document = element.ownerDocument){
            if(win = document.defaultView || document.parentWindow){
                if(element instanceof win.Element){
                    return Element.prototype.closest.call(element, selector);
                }
            }
        }

        return null;
    };

    /**
     * Get the top and left offset of an element
     * 
     * @method offset
     * @static
     * @param {HTMLElement} element The element
     * @return {Object} The top and left offset
     */
    Dom.offset = function(element){
        var left = 0,
            top = 0;
            
        if(element.offsetParent){
            do{
                left += element.offsetLeft;
                top += element.offsetTop;
            }while (element = element.offsetParent);
        }

        return {'left': left, 'top': top};
    };

    /**
     * Add an element to the set of elements managed by the Dom object
     * 
     * @method add
     * @private
     * @param {Mixed} elements An array of elements or a single element to add
     */
    Dom.prototype.add = function(elements){
        if('length' in elements){
            for(var i = 0; i < elements.length; i++ ) {
                this.elements.push(elements[i]);
            }
        }
        else{
            this.elements.push(elements);
        }
    };

    /**
     * Get the number of elements managed by the Dom object
     * 
     * @method count
     * @return {Integer} The number of elements
     */
    Dom.prototype.count = function(){
        return this.elements.length;
    };

    /**
     * Get an element by index from the set of elements managed by the Dom object
     * 
     * @method get
     * @param {Integer} index The index of the elements to retreive
     * @return {Element} The element
     */
    Dom.prototype.get = function(index){
        return this.elements[index];
    };

    /**
     * Return a new Dom object with the elements filtered by a CSS selector
     * 
     * @method filter
     * @param {String} selector The CSS selector
     * @return {Dom} The new Dom object
     */
    Dom.prototype.filter = function(selector){
        var filtered = new Dom();

        this.each(function(index, element) {
            if(Dom.is(element, selector)){
                filtered.add(element);
            }
        }, this);

        return filtered;
    };

    /**
     * Get the index of the first element that matched the given CSS selector
     * 
     * @method index
     * @param {String} selector The CSS selector
     * @return {Integer} The index of the first matched element, or -1 if none
     */
    Dom.prototype.index = function(selector){
        var found = -1;

        this.each(function(index, element) {
            if(Dom.is(element, selector)){
                found = index;
                return false;
            }
        }, this);

        return found;
    };

    /**
     * Find all descendents that match a given CSS selector
     * 
     * @method find
     * @param {String} selector The CSS selector
     * @return {Dom} A Dom object of all matched descendents
     */
    Dom.prototype.find = function(selector){
        var descendents = new Dom();

        this.each(function(index, element) {
            descendents.add(Dom.selectElements.call(this, selector, element));
        }, this);

        return descendents;
    };

    /**
     * Get all children, optionally filtered by a given CSS selector
     * 
     * @method children
     * @param {String} [selector] The CSS selector
     * @return {Dom} A Dom object of all matched children
     */
    Dom.prototype.children = function(selector){
        var children = new Dom();

        this.each(function(index, element) {
            children.add(element.children);
        }, this);

        if(selector){
            children = children.filter(selector);
        }

        return children;
    };

    /**
     * Get the first child , optionally filtered by a given CSS selector
     * 
     * @method child
     * @param {String} [selector] The CSS selector
     * @return {Dom} A Dom object of the matched child
     */
    Dom.prototype.child = function(selector){
        return new Dom(this.children(selector).get(0));
    };

    /**
     * Get all parents, optionally filtered by a given CSS selector
     * 
     * @method parents
     * @param {String} [selector] The CSS selector
     * @return {Dom} A Dom object of all matched parents
     */
    Dom.prototype.parents = function(selector){
        var parents = new Dom();

        this.each(function(index, element) {
            parents.add(element.parentElement);
        }, this);

        if(selector){
            parents = parents.filter(selector);
        }

        return parents;
    };

    /**
     * Interate over all the elements managed by the Dom object
     * 
     * @method each
     * @param {Function} callback The function that will be executed on every element. The iteration is stopped if the callback return false
     * @param {Integer} callback.index The index of the current element being processed
     * @param {Element} callback.element The element that is currently being processed
     * @param {Mixed} scope The value to use as this when executing the callback function
     */
    Dom.prototype.each = function(callback, scope){
        scope = scope || this;

        metaScore.Array.each(this.elements, callback, scope);
    };

    /**
     * Check if an element in the set of elements managed by the Dom object has a given CSS class
     * 
     * @method hasClass
     * @param {String} className The CSS class
     * @return {Boolean} Whether a match was found
     */
    Dom.prototype.hasClass = function(className) {
        var found;

        this.each(function(index, element) {
            found = Dom.hasClass(element, className);
            return !found;
        }, this);

        return found;
    };

    /**
     * Add a CSS class to all the elements managed by the Dom object
     * 
     * @method addClass
     * @param {String} className The CSS class
     * @chainable
     */
    Dom.prototype.addClass = function(className) {
        this.each(function(index, element) {
            Dom.addClass(element, className);
        }, this);

        return this;
    };

    /**
     * Remove a CSS class from all the elements managed by the Dom object
     * 
     * @method removeClass
     * @param {String} className The CSS class
     * @chainable
     */
    Dom.prototype.removeClass = function(className) {
        this.each(function(index, element) {
            Dom.removeClass(element, className);
        }, this);

        return this;
    };

    /**
     * Toggle a CSS class for all the elements managed by the Dom object
     * 
     * @method toggleClass
     * @param {String} className The CSS class
     * @param {Boolean} [force] Whether to add or remove the class. The class is toggled if not specified
     * @chainable
     */
    Dom.prototype.toggleClass = function(className, force) {
        this.each(function(index, element) {
            Dom.toggleClass(element, className, force);
        }, this);

        return this;
    };

    /**
     * Add an event listener on all the elements managed by the Dom object
     * 
     * @method addListener
     * @static
     * @param {String} type The event type
     * @param {Function} callback The callback function to call when the event is captured
     * @param {Event} callback.event The event
     * @param {Boolean} [useCapture] Whether the event should be executed in the capturing or in the bubbling phase
     * @chainable
     */
    Dom.prototype.addListener = function(type, callback, useCapture) {
     this.each(function(index, element) {
            Dom.addListener(element, type, callback, useCapture);
        }, this);

        return this;
    };

    /**
     * Add an event listener for descendents all the elements managed by the Dom object that match a given selector
     * 
     * @method addDelegate
     * @param {String} selector The CSS selector to filter descendents by
     * @param {String} type The event type
     * @param {Function} callback The callback function to call when the event is captured
     * @param {Event} callback.event The original event
     * @param {Element} callback.match The first matched descendent
     * @param {Mixed} [scope] The value to use as this when executing the callback function
     * @param {Boolean} [useCapture] Whether the event should be executed in the capturing or in the bubbling phase
     * @chainable
     */
    Dom.prototype.addDelegate = function(selector, type, callback, scope, useCapture) {
        scope = scope || this;

        this.addListener(type, function(evt){
            var element = evt.target,
                match;

            while (element) {
                if(Dom.is(element, selector)){
                    match = element;
                    break;
                }

                element = element.parentElement;
            }

            if(match){
                callback.call(scope, evt, match);
            }
        }, useCapture);

        return this;
    };

    /**
     * Remove an event listener from all the elements managed by the Dom object
     * 
     * @method removeListener
     * @static
     * @param {String} type The event type
     * @param {Function} callback The callback function to call when the event is captured
     * @param {Event} callback.event The event
     * @param {Boolean} useCapture Whether the event should be executed in the capturing or in the bubbling phase
     * @chainable
     */
    Dom.prototype.removeListener = function(type, callback, useCapture) {
        this.each(function(index, element) {
            Dom.removeListener(element, type, callback, useCapture);
        }, this);

        return this;
    };

    /**
     * Trigger an event from all the elements managed by the Dom object
     * 
     * @method triggerEvent
     * @param {String} type The event type
     * @param {Object} [data] Custom data to send with the event. The data is accessible through the event.detail property
     * @param {Boolean} [bubbles=true] Whether the event bubbles up through the DOM or not
     * @param {Boolean} [cancelable=true] Whether the event is cancelable
     * @return {Boolean} Whether no event was cancelled
     */
    Dom.prototype.triggerEvent = function(type, data, bubbles, cancelable){
        var return_value = true;

        this.each(function(index, element) {
            return_value = Dom.triggerEvent(element, type, data, bubbles, cancelable) && return_value;
        }, this);

        return return_value;
    };

    /**
     * Set the innerHTML of all the elements managed by the Dom object, or get the innerHTML of the first element
     * 
     * @method text
     * @param {String} [html] The value to set
     * @return {Mixed} The Dom object if used as a setter, the innerHTML of the first element if used as a getter
     */
    Dom.prototype.text = function(value) {
        if(value !== undefined){
            this.each(function(index, element) {
                Dom.text(element, value);
            }, this);
        }
        else{
            return Dom.text(this.get(0));
        }
    };

    /**
     * Set the value of all the elements managed by the Dom object, or get the value of the first element
     * 
     * @method val
     * @param {String} [value] The value to set
     * @return {Mixed} The Dom object if used as a setter, the value of the first element if used as a getter
     */
    Dom.prototype.val = function(value) {
        if(value !== undefined){
            this.each(function(index, element) {
                Dom.val(element, value);
            }, this);
            return this;
        }
        else{
            return Dom.val(this.get(0));
        }
    };

    /**
     * Set an attribute of all the elements managed by the Dom object, or get the value of an attribute of the first element
     * 
     * @method attr
     * @param {HTMLElement} element The element
     * @param {String} [value] The value to set
     * @return {Mixed} The Dom object if used as a setter, the value of the first element if used as a getter
     */
    Dom.prototype.attr = function(name, value) {
        if(value !== undefined || metaScore.Var.is(name, 'object')){
            this.each(function(index, element) {
                Dom.attr(element, name, value);
            }, this);
            return this;
        }
        else{
            return Dom.attr(this.get(0), name);
        }
    };

    /**
     * Set a property of all the elements managed by the Dom object, or get the value of a property of the first element
     * 
     * @method prop
     * @param {HTMLElement} element The element
     * @param {String} [value] The value to set
     * @return {Mixed} The Dom object if used as a setter, the value of the first element if used as a getter
     */
    Dom.prototype.prop = function(name, value) {
        if(value !== undefined || metaScore.Var.is(name, 'object')){
            this.each(function(index, element) {
                Dom.prop(element, name, value);
            }, this);
            return this;
        }
        else{
            return Dom.prop(this.get(0), name);
        }
    };

    /**
     * Set CSS style property of all the elements managed by the Dom object, or get the value of a CSS style property of the first element
     * 
     * @method css
     * @param {String} name The CSS property's name
     * @param {String} value The CSS property's value
     * @param {Boolean} [inline=false] Whether to return the inline or computed style value
     * @return {Mixed} The Dom object if used as a setter, the CSS style value of the property of the first element if used as a getter
     */
    Dom.prototype.css = function(name, value, inline) {
        if(value !== undefined){
            this.each(function(index, element) {
                Dom.css(element, name, value, inline);
            }, this);
            return this;
        }
        else{
            return Dom.css(this.get(0), name, value, inline);
        }
    };

    /**
     * Set a custom data attribute on all the elements managed by the Dom object, or get the value of a custom data attribute of the first element
     * 
     * @method data
     * @param {String} name The name of the data attribute
     * @param {String} value The value of the data attribute
     * @return {Mixed} The Dom object if used as a setter, the value of the data attribute of the first element if used as a getter
     */
    Dom.prototype.data = function(name, value) {
        if(value !== undefined){
            this.each(function(index, element) {
                Dom.data(element, name, value);
            }, this);
            return this;
        }
        else{
            return Dom.data(this.get(0), name);
        }
    };

    /**
     * Append children to the first element managed by the Dom object
     * 
     * @method append
     * @param {Mixed} children An array of elemets or a single element to append
     * @chainable
     */
    Dom.prototype.append = function(children){
        if(children instanceof Dom){
            children = children.elements;
        }

        Dom.append(this.get(0), children);

        return this;
    };

    /**
     * Append each of the elements managed by the Dom object into a given element
     * 
     * @method appendTo
     * @param {Mixed} parent A Dom object or an Element to append the elements to
     * @chainable
     */
    Dom.prototype.appendTo = function(parent){
        if(!(parent instanceof Dom)){
            parent = new Dom(parent);
        }

        parent = parent.get(0);

        this.each(function(index, element) {
            Dom.append(parent, element);
        }, this);

        return this;
    };

    /**
     * Append each of the elements managed by the Dom object into a given element at a given position
     * 
     * @method insertAt
     * @param {Mixed} parent A Dom object or an Element to append the elements to
     * @param {Integer} index The index position to append at
     * @chainable
     */
    Dom.prototype.insertAt = function(parent, index){
        var element;

        if(!(parent instanceof Dom)){
            parent = new Dom(parent);
        }

        element = parent.children().get(index);

        if(element){
            Dom.before(element, this.elements);
        }
        else{
            this.appendTo(parent);
        }

        return this;
    };

    /**
     * Remove all children of each element managed by the Dom object 
     * 
     * @method empty
     * @chainable
     */
    Dom.prototype.empty = function(){
        this.each(function(index, element) {
            Dom.empty(element);
        }, this);

        return this;
    };

    /**
     * Make all the elements managed by the Dom object visible
     * 
     * @method show
     * @chainable
     */
    Dom.prototype.show = function(){
        this.css('display', '');

        return this;
    };

    /**
     * Make all the elements managed by the Dom object invisible
     * 
     * @method hide
     * @chainable
     */
    Dom.prototype.hide = function(){
        this.css('display', 'none');

        return this;
    };

    /**
     * Set focus on the first element managed by the Dom object
     * 
     * @method focus
     * @chainable
     */
    Dom.prototype.focus = function(){
        this.get(0).focus();

        return this;
    };

    /**
     * Remove focus from the first element managed by the Dom object
     * 
     * @method blur
     * @chainable
     */
    Dom.prototype.blur = function(){
        this.get(0).blur();

        return this;
    };

    /**
     * Get the top and left offset of the first element managed by the Dom object
     * 
     * @method offset
     * @return {Object} offset The top and left offset
     */
    Dom.prototype.offset = function(){
        return Dom.offset(this.get(0));
    };

    /**
     * Remove all the elements managed by the Dom object from the DOM
     * 
     * @method remove
     * @chainable
     */
    Dom.prototype.remove = function(){
        if(this.triggerEvent(EVT_BEFOREREMOVE) !== false){
            this.each(function(index, element) {
                var parent = element.parentElement;
                Dom.remove(element);
                Dom.triggerEvent(parent, EVT_CHILDREMOVE, {'child': element});
            }, this);
        }

        return this;
    };

    /**
     * Check if an element from the elements managed by the Dom object matches a CSS selector
     * 
     * @method is
     * @param {String} selector The CSS selector
     * @return {Boolean} Whether an element matches the CSS selector
     */
    Dom.prototype.is = function(selector){
        var found;

        this.each(function(index, element) {
            found = Dom.is(element, selector);
            return found;
        }, this);

        return found;
    };

    /**
     * Get the first closest ancestor of the elements managed by the Dom object which matches a given CSS selector
     * 
     * @method closest
     * @param {String} selector The CSS selector
     * @return {Element} The matched element
     */
    Dom.prototype.closest = function(selector){
        var found;

        this.each(function(index, element) {
            found = Dom.closest(element, selector);
            return found !== null;
        }, this);

        return found;
    };

    return Dom;

})();
/** 
 * @module Core
 */

metaScore.Ajax = (function () {

    /**
     * A class to handle AJAX requests
     *
     * @class Ajax
     * @constructor
     */
    function Ajax() {
    }

    /**
     * Send an XMLHttp request
     *
     * @method send
     * @static
     * @param {String} url The URL to which the request is sent
     * @param {Object} options to set for the request
     * @param {String} [options.method='GET'] The method used for the request (GET, POST, or PUT)
     * @param {Object} [options.headers={}] An object of additional header key/value pairs to send along with requests
     * @param {Boolean} [options.async=true] Whether the request is asynchronous or not
     * @param {Object} [options.data] Data to be send along with the request
     * @param {String} [options.dataType='json'] The type of data expected back from the server
     * @param {Funtion} [options.complete] A function to be called when the request finishes
     * @param {Funtion} [options.success] A function to be called if the request succeeds
     * @param {Funtion} [options.error] A function to be called if the request fails
     * @param {Object} [options.scope=this] The object to which the scope of the above functions should be set
     * @return {XMLHttpRequest} The XHR request
     */
    Ajax.send = function(url, options) {

        var key,
            xhr = new XMLHttpRequest(),
            defaults = {
                'method': 'GET',
                'headers': {},
                'async': true,
                'data': null,
                'dataType': 'json', // xml, json, script, text or html
                'complete': null,
                'success': null,
                'error': null,
                'scope': this
            },
            params;

        options = metaScore.Object.extend({}, defaults, options);
        
        if(options.method === 'GET' && options.data){
            params = [];
            
            metaScore.Object.each(options.data, function(key, value){
                params.push(key +'='+ encodeURIComponent(value));
            });
            
            url += '?'+ params.join('&');
            
            options.data = null;
        }

        xhr.open(options.method, url, options.async);

        metaScore.Object.each(options.headers, function(key, value){
            xhr.setRequestHeader(key, value);
        });

        xhr.onreadystatechange = function() {
            if (xhr.readyState === 4) {
                if(metaScore.Var.is(options.complete, 'function')){
                    options.complete.call(options.scope, xhr);
                }
                if((xhr.status >= 200 && xhr.status < 300) || xhr.status === 304){
                    if(metaScore.Var.is(options.success, 'function')){
                        options.success.call(options.scope, xhr);
                    }
                }
                else if(metaScore.Var.is(options.error, 'function')){
                    options.error.call(options.scope, xhr);
                }
            }
        };

        xhr.send(options.data);

        return xhr;

    };

    /**
     * Send an XMLHttp GET request
     * 
     * @method get
     * @static
     * @param {String} url The URL to which the request is sent
     * @param {Object} options to set for the request. See {{#crossLink "Ajax/send:method"}}send{{/crossLink}} for available options
     * @return {XMLHttpRequest} The XHR request
     */
    Ajax.get = function(url, options) {

        metaScore.Object.extend(options, {'method': 'GET'});

        return Ajax.send(url, options);

    };

    /**
     * Send an XMLHttp POST request
     * 
     * @method post
     * @static
     * @param {String} url The URL to which the request is sent
     * @param {Object} options to set for the request. See {{#crossLink "Ajax/send:method"}}send{{/crossLink}} for available options
     * @return {XMLHttpRequest} The XHR request
     */
    Ajax.post = function(url, options) {

        metaScore.Object.extend(options, {'method': 'POST'});

        return Ajax.send(url, options);

    };

    /**
     * Send an XMLHttp PUT request
     * 
     * @method put
     * @static
     * @param {String} url The URL to which the request is sent
     * @param {Object} options to set for the request. See {{#crossLink "Ajax/send:method"}}send{{/crossLink}} for available options
     * @return {XMLHttpRequest} The XHR request
     */
    Ajax.put = function(url, options) {

        metaScore.Object.extend(options, {'method': 'PUT'});

        return Ajax.send(url, options);

    };

    return Ajax;

})();
/**
 * @module Core
 */

metaScore.Array = (function () {

    /**
     * A class for array helper functions
     * 
     * @class Array
     * @constructor
     */
    function Array() {
    }

    /**
     * Check if a value is in an array
     * 
     * @method inArray
     * @static
     * @param {Mixed} needle The value to search
     * @param {Array} haystack The array
     * @return {Integer} The index of the first match, -1 if none
     */
    Array.inArray = function(needle, haystack){
        var len, i = 0;

        if(haystack) {
            if(haystack.indexOf){
                return haystack.indexOf(needle);
            }

            len = haystack.length;

            for(; i < len; i++){
                // Skip accessing in sparse arrays
                if(i in haystack && haystack[i] === needle){
                    return i;
                }
            }
        }

        return -1;
    };

    /**
     * Copy an array
     * 
     * @method copy
     * @static
     * @param {Array} arr The original array
     * @return {Array} The copy
     */
    Array.copy = function(arr) {
        return [].concat(arr);
    };

    /**
     * Shuffle array elements
     * 
     * @method shuffle
     * @static
     * @param {Array} arr The array to shuffle
     * @return {Array} The shuffled copy of the array
     */
    Array.shuffle = function(arr) {
        var shuffled = Array.copy(arr);

        shuffled.sort(function(){
            return ((Math.random() * 3) | 0) - 1;
        });

        return shuffled;
    };

    /**
     * Remove duplicate values from an array
     * 
     * @method unique
     * @static
     * @param {Array} arr The array to remove duplicates from
     * @return {Array} A copy of the array with no duplicates
     */
    Array.unique = function(arr) {
        var unique = [],
            length = arr.length;

        for(var i=0; i<length; i++){
            for(var j=i+1; j<length; j++){
                // If this[i] is found later in the array
                if(arr[i] === arr[j]){
                    j = ++i;
                }
            }
            unique.push(arr[i]);
        }

        return unique;
    };

    /**
     * Iterate over an array with a callback function
     * 
     * @method each
     * @static
     * @param {Array} arr The array to iterate over
     * @param {Function} callback The function that will be executed on every element. The iteration is stopped if the callback return false
     * @param {Integer} callback.index The index of the current element being processed in the array
     * @param {Mixed} callback.value The element that is currently being processed in the array
     * @param {Mixed} scope The value to use as this when executing the callback
     * @return {Array} The array
     */
    Array.each = function(arr, callback, scope) {
        var i = 0,
            l = arr.length,
            value,
            scope_provided = scope !== undefined;

        for(; i < l; i++) {
            value = callback.call(scope_provided ? scope : arr[i], i, arr[i]);

            if (value === false) {
                break;
            }
        }

        return arr;
    };

    /**
     * Remove a elements from an array by value
     * 
     * @method remove
     * @static
     * @param {Array} arr The array to remove the elements from
     * @param {Mixed} value The value to search for
     * @return {Array} The array
     */
    Array.remove = function(arr, value){
        var index = Array.inArray(value, arr);

        while(index > -1){
            arr.splice(index, 1);
            index = Array.inArray(value, arr);
        }

        return arr;
    };

    /**
     * A natural sort function generator
     * 
     * @method naturalSort
     * @author Jim Palmer (http://www.overset.com/2008/09/01/javascript-natural-sort-algorithm-with-unicode-support/) - version 0.7
     * @static
     * @param {Boolean} [insensitive=false] Whether the sort should not be case-sensitive
     * @return {Function} The sorting function
     * 
     * @example
     *     var arr = ["c", "A2", "a1", "d", "b"];
     *     arr.sort(metaScore.Array.naturalSort(true));
     *     // ["a1", "A2", "b", "c", "d"]
     * 
     * @example
     *     var arr = ["c", "A2", "a1", "d", "b"];
     *     arr.sort(metaScore.Array.naturalSort(false));
     *     // ["A2", "a1", "b", "c", "d"]
     */
    Array.naturalSort = function(insensitive){
        return function(a, b){
            var re = /(^-?[0-9]+(\.?[0-9]*)[df]?e?[0-9]?$|^0x[0-9a-f]+$|[0-9]+)/gi,
                sre = /(^[ ]*|[ ]*$)/g,
                dre = /(^([\w ]+,?[\w ]+)?[\w ]+,?[\w ]+\d+:\d+(:\d+)?[\w ]?|^\d{1,4}[\/\-]\d{1,4}[\/\-]\d{1,4}|^\w+, \w+ \d+, \d{4})/,
                hre = /^0x[0-9a-f]+$/i,
                ore = /^0/,
                i = function(s) { return insensitive && (''+s).toLowerCase() || ''+s },
                // convert all to strings strip whitespace
                x = i(a).replace(sre, '') || '',
                y = i(b).replace(sre, '') || '',
                // chunk/tokenize
                xN = x.replace(re, '\0$1\0').replace(/\0$/,'').replace(/^\0/,'').split('\0'),
                yN = y.replace(re, '\0$1\0').replace(/\0$/,'').replace(/^\0/,'').split('\0'),
                // numeric, hex or date detection
                xD = parseInt(x.match(hre)) || (xN.length !== 1 && x.match(dre) && Date.parse(x)),
                yD = parseInt(y.match(hre)) || xD && y.match(dre) && Date.parse(y) || null,
                oFxNcL, oFyNcL;
            // first try and sort Hex codes or Dates
            if (yD) {
                if ( xD < yD ) { return -1; }
                else if ( xD > yD ) { return 1; }
            }
            // natural sorting through split numeric strings and default strings
            for(var cLoc=0, numS=Math.max(xN.length, yN.length); cLoc < numS; cLoc++) {
                    // find floats not starting with '0', string or 0 if not defined (Clint Priest)
                    oFxNcL = !(xN[cLoc] || '').match(ore) && parseFloat(xN[cLoc]) || xN[cLoc] || 0;
                    oFyNcL = !(yN[cLoc] || '').match(ore) && parseFloat(yN[cLoc]) || yN[cLoc] || 0;
                    // handle numeric vs string comparison - number < string - (Kyle Adams)
                    if (isNaN(oFxNcL) !== isNaN(oFyNcL)) { return (isNaN(oFxNcL)) ? 1 : -1; }
                    // rely on string comparison if different types - i.e. '02' < 2 != '02' < '2'
                    else if (typeof oFxNcL !== typeof oFyNcL) {
                            oFxNcL += '';
                            oFyNcL += '';
                    }
                    if (oFxNcL < oFyNcL) { return -1; }
                    if (oFxNcL > oFyNcL) { return 1; }
            }
            return 0;
        };
    };

    /**
     * A natural case-insentive sorting function to use with Array.sort
     * 
     * @method naturalSortInsensitive
     * @static
     * @param {String} a The first string to compare
     * @param {String} b The second string to compare
     * @return {Integer} See https://developer.mozilla.org/en-US/docs/Web/JavaScript/Reference/Global_Objects/Array/sort
     */
    Array.naturalSortInsensitive = Array.naturalSort(true);
    

    /**
     * A natural case-sentive sorting function to use with Array.sort
     * 
     * @method naturalSortInsensitive
     * @static
     * @param {String} a The first string to compare
     * @param {String} b The second string to compare
     * @return {Integer} See https://developer.mozilla.org/en-US/docs/Web/JavaScript/Reference/Global_Objects/Array/sort
     */
    Array.naturalSortSensitive = Array.naturalSort(false);

    return Array;

})();
/**
 * @module Core
 */

metaScore.Button = (function () {

    /**
     * A simple button based on an HTML button element
     *
     * @class Button
     * @extends Dom
     * @constructor
     * @param {Object} configs Custom configs to override defaults
     * @param {String} [configs.label=null] A text to add as a label
     */
    function Button(configs) {
        this.configs = this.getConfigs(configs);

        // call the super constructor.
        metaScore.Dom.call(this, '<button/>');

        this.disabled = false;

        if(this.configs.label){
            this.setLabel(this.configs.label);
        }

        this.addListener('click', metaScore.Function.proxy(this.onClick, this));
    }

    Button.defaults = {
        'label': null
    };

    metaScore.Dom.extend(Button);

    /**
     * The click event handler
     *
     * @method onClick
     * @private
     * @param {Event} evt The event object
     */
    Button.prototype.onClick = function(evt){
        if(this.disabled){
            evt.stopPropagation();
        }
    };

    /**
     * Set the button's text
     *
     * @method setLabel
     * @param {String} text The text to use as the label
     * @chainable
     */
    Button.prototype.setLabel = function(text){
        if(this.label === undefined){
            this.label = new metaScore.Dom('<span/>', {'class': 'label'})
                .appendTo(this);
        }

        this.label.text(text);

        return this;
    };

    /**
     * Disable the button
     *
     * @method disable
     * @chainable
     */
    Button.prototype.disable = function(){
        this.disabled = true;

        this.addClass('disabled');

        return this;
    };

    /**
     * Enable the button
     *
     * @method enable
     * @chainable
     */
    Button.prototype.enable = function(){
        this.disabled = false;

        this.removeClass('disabled');

        return this;
    };

    return Button;

})();
/**
 * @module Core
 */

metaScore.Clipboard = (function(){

    /**
     * A class to handle clipboard data
     *
     * @class Clipboard
     * @extends Evented
     * @constructor
     */
    function Clipboard() {
        // call parent constructor
        Clipboard.parent.call(this);

        this.data = null;
    }

    metaScore.Evented.extend(Clipboard);

    /**
    * Set the stored data
    *
    * @method setData
    * @param {String} type The data type
    * @param {Mixed} data The data
    * @chainable
    */
    Clipboard.prototype.setData = function(type, data){
        this.data = {
          'type': type,
          'data': data
        };

        return this;
    };

    /**
    * Get the stored data
    *
    * @method getData
    * @return {Mixed} The data
    */
    Clipboard.prototype.getData = function(){
        return this.data ? this.data.data : null;
    };

    /**
    * Get the stored data type
    *
    * @method getData
    * @return {String} The data type
    */
    Clipboard.prototype.getDataType = function(){
        return this.data ? this.data.type : null;
    };

    /**
    * Clear the stored data
    *
    * @method clearData
    * @chainable
    */
    Clipboard.prototype.clearData = function(){  
        this.data = null;

        return this;
    };

    return Clipboard;

})();
/**
 * @module Core
 */

metaScore.Color = (function () {
    
    // http://www.w3.org/TR/css3-color/
    var COLOR_NAMES = {
        "transparent": [0,0,0,0],
        "aliceblue": [240,248,255,1],
        "antiquewhite": [250,235,215,1],
        "aqua": [0,255,255,1],
        "aquamarine": [127,255,212,1],
        "azure": [240,255,255,1],
        "beige": [245,245,220,1],
        "bisque": [255,228,196,1],
        "black": [0,0,0,1],
        "blanchedalmond": [255,235,205,1],
        "blue": [0,0,255,1],
        "blueviolet": [138,43,226,1],
        "brown": [165,42,42,1],
        "burlywood": [222,184,135,1],
        "cadetblue": [95,158,160,1],
        "chartreuse": [127,255,0,1],
        "chocolate": [210,105,30,1],
        "coral": [255,127,80,1],
        "cornflowerblue": [100,149,237,1],
        "cornsilk": [255,248,220,1],
        "crimson": [220,20,60,1],
        "cyan": [0,255,255,1],
        "darkblue": [0,0,139,1],
        "darkcyan": [0,139,139,1],
        "darkgoldenrod": [184,134,11,1],
        "darkgray": [169,169,169,1],
        "darkgreen": [0,100,0,1],
        "darkgrey": [169,169,169,1],
        "darkkhaki": [189,183,107,1],
        "darkmagenta": [139,0,139,1],
        "darkolivegreen": [85,107,47,1],
        "darkorange": [255,140,0,1],
        "darkorchid": [153,50,204,1],
        "darkred": [139,0,0,1],
        "darksalmon": [233,150,122,1],
        "darkseagreen": [143,188,143,1],
        "darkslateblue": [72,61,139,1],
        "darkslategray": [47,79,79,1],
        "darkslategrey": [47,79,79,1],
        "darkturquoise": [0,206,209,1],
        "darkviolet": [148,0,211,1],
        "deeppink": [255,20,147,1],
        "deepskyblue": [0,191,255,1],
        "dimgray": [105,105,105,1],
        "dimgrey": [105,105,105,1],
        "dodgerblue": [30,144,255,1],
        "firebrick": [178,34,34,1],
        "floralwhite": [255,250,240,1],
        "forestgreen": [34,139,34,1],
        "fuchsia": [255,0,255,1],
        "gainsboro": [220,220,220,1],
        "ghostwhite": [248,248,255,1],
        "gold": [255,215,0,1],
        "goldenrod": [218,165,32,1],
        "gray": [128,128,128,1],
        "green": [0,128,0,1],
        "greenyellow": [173,255,47,1],
        "grey": [128,128,128,1],
        "honeydew": [240,255,240,1],
        "hotpink": [255,105,180,1],
        "indianred": [205,92,92,1],
        "indigo": [75,0,130,1],
        "ivory": [255,255,240,1],
        "khaki": [240,230,140,1],
        "lavender": [230,230,250,1],
        "lavenderblush": [255,240,245,1],
        "lawngreen": [124,252,0,1],
        "lemonchiffon": [255,250,205,1],
        "lightblue": [173,216,230,1],
        "lightcoral": [240,128,128,1],
        "lightcyan": [224,255,255,1],
        "lightgoldenrodyellow": [250,250,210,1],
        "lightgray": [211,211,211,1],
        "lightgreen": [144,238,144,1],
        "lightgrey": [211,211,211,1],
        "lightpink": [255,182,193,1],
        "lightsalmon": [255,160,122,1],
        "lightseagreen": [32,178,170,1],
        "lightskyblue": [135,206,250,1],
        "lightslategray": [119,136,153,1],
        "lightslategrey": [119,136,153,1],
        "lightsteelblue": [176,196,222,1],
        "lightyellow": [255,255,224,1],
        "lime": [0,255,0,1],
        "limegreen": [50,205,50,1],
        "linen": [250,240,230,1],
        "magenta": [255,0,255,1],
        "maroon": [128,0,0,1],
        "mediumaquamarine": [102,205,170,1],
        "mediumblue": [0,0,205,1],
        "mediumorchid": [186,85,211,1],
        "mediumpurple": [147,112,219,1],
        "mediumseagreen": [60,179,113,1],
        "mediumslateblue": [123,104,238,1],
        "mediumspringgreen": [0,250,154,1],
        "mediumturquoise": [72,209,204,1],
        "mediumvioletred": [199,21,133,1],
        "midnightblue": [25,25,112,1],
        "mintcream": [245,255,250,1],
        "mistyrose": [255,228,225,1],
        "moccasin": [255,228,181,1],
        "navajowhite": [255,222,173,1],
        "navy": [0,0,128,1],
        "oldlace": [253,245,230,1],
        "olive": [128,128,0,1],
        "olivedrab": [107,142,35,1],
        "orange": [255,165,0,1],
        "orangered": [255,69,0,1],
        "orchid": [218,112,214,1],
        "palegoldenrod": [238,232,170,1],
        "palegreen": [152,251,152,1],
        "paleturquoise": [175,238,238,1],
        "palevioletred": [219,112,147,1],
        "papayawhip": [255,239,213,1],
        "peachpuff": [255,218,185,1],
        "peru": [205,133,63,1],
        "pink": [255,192,203,1],
        "plum": [221,160,221,1],
        "powderblue": [176,224,230,1],
        "purple": [128,0,128,1],
        "rebeccapurple": [102,51,153,1],
        "red": [255,0,0,1],
        "rosybrown": [188,143,143,1],
        "royalblue": [65,105,225,1],
        "saddlebrown": [139,69,19,1],
        "salmon": [250,128,114,1],
        "sandybrown": [244,164,96,1],
        "seagreen": [46,139,87,1],
        "seashell": [255,245,238,1],
        "sienna": [160,82,45,1],
        "silver": [192,192,192,1],
        "skyblue": [135,206,235,1],
        "slateblue": [106,90,205,1],
        "slategray": [112,128,144,1],
        "slategrey": [112,128,144,1],
        "snow": [255,250,250,1],
        "springgreen": [0,255,127,1],
        "steelblue": [70,130,180,1],
        "tan": [210,180,140,1],
        "teal": [0,128,128,1],
        "thistle": [216,191,216,1],
        "tomato": [255,99,71,1],
        "turquoise": [64,224,208,1],
        "violet": [238,130,238,1],
        "wheat": [245,222,179,1],
        "white": [255,255,255,1],
        "whitesmoke": [245,245,245,1],
        "yellow": [255,255,0,1],
        "yellowgreen": [154,205,50,1]
    };

    /**
     * A class for color helper functions
     * 
     * @class Color
     * @constructor
     */
    function Color() {
    }

    /**
     * Convert an RGB value to HSV
     * 
     * @method rgb2hsv
     * @static
     * @param {Object} rgb The rgb value as an object with 'r', 'g', and 'b' keys
     * @return {Object} The hsv value as an object with 'h', 's', and 'v' keys
     */
    Color.rgb2hsv = function (rgb){
        var r = rgb.r, g = rgb.g, b = rgb.b,
            max = Math.max(r, g, b),
            min = Math.min(r, g, b),
            d = max - min,
            h, s, v;

        s = max === 0 ? 0 : d / max;
        v = max;

        if(max === min) {
            h = 0; // achromatic
        }
        else {
            switch(max) {
                case r:
                    h = (g - b) / d + (g < b ? 6 : 0);
                    break;

                case g:
                    h = (b - r) / d + 2;
                    break;

                case b:
                    h = (r - g) / d + 4;
                    break;
            }

            h /= 6;
        }

        return {
            'h': h,
            's': s,
            'v': v
        };
    };

    /**
     * Parse a CSS color value into an object with 'r', 'g', 'b', and 'a' keys
     * 
     * @method parse
     * @static
     * @param {Mixed} color The CSS value to parse
     * @return {Object} The color object with 'r', 'g', 'b', and 'a' keys
     */
    Color.parse = function(color){
        var matches;

        if(metaScore.Var.is(color, 'object')){
            return {
                "r": 'r' in color ? color.r : 0,
                "g": 'g' in color ? color.g : 0,
                "b": 'b' in color ? color.b : 0,
                "a": 'a' in color ? color.a : 1
            };
        }
        
        if(metaScore.Var.is(color, 'string')){            
            if(color in COLOR_NAMES){
                return {
                    "r": COLOR_NAMES[color][0],
                    "g": COLOR_NAMES[color][1],
                    "b": COLOR_NAMES[color][2],
                    "a": COLOR_NAMES[color][3]
                };
            }
            
            color = color.replace(/\s\s*/g,''); // Remove all spaces

            // Checks for 6 digit hex and converts string to integer
            if(matches = /^#([\da-fA-F]{2})([\da-fA-F]{2})([\da-fA-F]{2})/.exec(color)){
                return {
                    "r": parseInt(matches[1], 16),
                    "g": parseInt(matches[2], 16),
                    "b": parseInt(matches[3], 16),
                    "a": 1
                };
            }

            // Checks for 3 digit hex and converts string to integer
            if(matches = /^#([\da-fA-F])([\da-fA-F])([\da-fA-F])/.exec(color)){
                return {
                    "r": parseInt(matches[1], 16) * 17,
                    "g": parseInt(matches[2], 16) * 17,
                    "b": parseInt(matches[3], 16) * 17,
                    "a": 1
                };
            }

            // Checks for rgba and converts string to
            // integer/float using unary + operator to save bytes
            if(matches = /^rgba\(([\d]+),([\d]+),([\d]+),([\d]+|[\d]*.[\d]+)\)/.exec(color)){
                return {
                    "r": +matches[1],
                    "g": +matches[2],
                    "b": +matches[3],
                    "a": +matches[4]
                };
            }

            // Checks for rgb and converts string to
            // integer/float using unary + operator to save bytes
            if(matches = /^rgb\(([\d]+),([\d]+),([\d]+)\)/.exec(color)){
                return {
                    "r": +matches[1],
                    "g": +matches[2],
                    "b": +matches[3],
                    "a": 1
                };
            }
        }

        return null;
    };
    
    Color.toCSS = function(color){
        
        var rgba = Color.parse(color);
        
        return rgba ? 'rgba('+ rgba.r +','+ rgba.g +','+ rgba.b +','+ rgba.a +')' : null;
        
    };

    return Color;

})();
/**
 * @module Core
 */

metaScore.ContextMenu = (function(){

    /**
     * Fired before the menu is shows
     *
     * @event beforeshow
     * @param {Object} original_event The original contextmenu event
     */
    var EVT_BEFORESHOW = 'beforeshow';

    /**
     * Fired when a task is clicked
     *
     * @event taskclick
     * @param {Object} action The task's action
     * @param {Object} context The task's context
     */
    var EVT_TASKCLICK = 'taskclick';

    /**
     * A class for creating context menus
     *
     * @class ContextMenu
     * @extends Dom
     * @constructor
     * @param {Object} configs Custom configs to override defaults
     * @param {Mixed} [configs.target='body'] The HTMLElement, Dom instance, or CSS selector to which the context menu is attached
     * @param {Mixed} [configs.items={}] The list of items and subitems
     */
    function ContextMenu(configs) {
        var list;
        
        this.configs = this.getConfigs(configs);

        // call parent constructor
        ContextMenu.parent.call(this, '<div/>', {'class': 'contextmenu'});
        
        this.tasks = {};
        this.context = null;

        // fix event handlers scope
        this.onTargetContextmenu = metaScore.Function.proxy(this.onTargetContextmenu, this);
        this.onTargetMousedown = metaScore.Function.proxy(this.onTargetMousedown, this);
        this.onTaskClick = metaScore.Function.proxy(this.onTaskClick, this);
        
        list = new metaScore.Dom('<ul/>')
            .appendTo(this);
        
        metaScore.Object.each(this.configs.items, function(key, task){
            this.addTask(key, task, list);
        }, this);
        
        if(this.configs.target){
            this.setTarget(this.configs.target);
        }
        
        this
            .addListener('contextmenu', metaScore.Function.proxy(this.onContextmenu, this))
            .addListener('mousedown', metaScore.Function.proxy(this.onMousedown, this))
            .addDelegate('li', 'mouseover', metaScore.Function.proxy(this.onItemMouseover, this))
            .hide()
            .enable();
    }

    metaScore.Dom.extend(ContextMenu);

    ContextMenu.defaults = {
        'target': 'body',
        'items': {}
    };

    /**
     * Mousedown event handler
     *
     * @method onMousedown
     * @private
     * @param {Event} evt The event object
     */
    ContextMenu.prototype.onContextmenu = function(evt){        
        if(!evt.shiftKey){
            evt.preventDefault();
        }
        
        evt.stopPropagation();
        
    };

    /**
     * Mousedown event handler
     *
     * @method onMousedown
     * @private
     * @param {Event} evt The event object
     */
    ContextMenu.prototype.onMousedown = function(evt){
        evt.stopPropagation();
    };

    /**
     * Task mouseover event handler
     *
     * @method onItemMouseover
     * @private
     * @param {Event} evt The event object
     */
    ContextMenu.prototype.onItemMouseover = function(evt){
        var item = new metaScore.Dom(evt.target),
            container, conteiner_width, conteiner_offset,
            subitems, subitems_width, subitems_offset;
            
        if(!item.hasClass('has-subitems')){
            return;
        }
        
        container = this.parents();
        conteiner_width = container.get(0).offsetWidth;
        conteiner_offset = container.offset();
        subitems = item.child('ul').removeClass('left');
        subitems_width = subitems.get(0).offsetWidth;
        subitems_offset = subitems.offset();
            
        subitems.toggleClass('left', subitems_offset.left - conteiner_offset.left + subitems_width > conteiner_width);
    };

    /**
     * Target's contextmenu event handler
     *
     * @method onTargetContextmenu
     * @private
     * @param {Event} evt The event object
     */
    ContextMenu.prototype.onTargetContextmenu = function(evt){
        var x, y;
        
        if(this.triggerEvent(EVT_BEFORESHOW, {'original_event': evt}) === false){
            return;
        }
        
        if(evt.shiftKey){
            return;
        }
        
        if(evt.pageX || evt.pageY){
            x = evt.pageX;
            y = evt.pageY;
        }
        else if(evt.clientX || evt.clientY){
            x = evt.clientX + document.body.scrollLeft + document.documentElement.scrollLeft;
            y = evt.clientY + document.body.scrollTop + document.documentElement.scrollTop;
        }
        else{
            x = 0;
            y = 0;
        }
        
        this.show(evt.target, x, y);
        
        evt.preventDefault();
    };

    /**
     * Target's mousedown event handler
     *
     * @method onTargetMousedown
     * @private
     * @param {Event} evt The event object
     */
    ContextMenu.prototype.onTargetMousedown = function(evt){    
        this.hide();
    };

    /**
     * Task's click event handler
     *
     * @method onTaskClick
     * @private
     * @param {Event} evt The event object
     */
    ContextMenu.prototype.onTaskClick = function(evt){
        var action = new metaScore.Dom(evt.target).data('action');
            
        if(action in this.tasks){
            if(this.tasks[action].callback){
                this.tasks[action].callback(this.context);
                this.hide();
            }
            
            this.triggerEvent(EVT_TASKCLICK, {'action': action, 'context': this.context}, true, false);
        }
        
        evt.stopPropagation();
    };

    /**
     * Sets the target element
     *
     * @method setTarget
     * @param {Mixed} target The HTMLElement, Dom instance, or CSS selector to which the context menu is attached
     * @chainable
     */
    ContextMenu.prototype.setTarget = function(target){        
        this.disable();
        
        this.target = target;
        
        if(!(this.target instanceof metaScore.Dom)){
            this.target = new metaScore.Dom(this.target);
        }
        
        return this;
    };

    /**
     * Add a task
     *
     * @method addTask
     * @param {String} action The task's associated action
     * @param {Object} configs The task's configs
     * @param {String} [configs.text] The task's text
     * @param {Mixed} [configs.toggler=true] A boolean or a callback function used to determine if the task is active
     * @param {Mixed} [parent] The parent element to append the task to
     * @chainable
     */
    ContextMenu.prototype.addTask = function(action, configs, parent){
        var task, subtasks;
            
        task = new metaScore.Dom('<li/>', {'data-action': action})
            .addListener('click', this.onTaskClick)
            .appendTo(parent);
            
        if('text' in configs){
            task.text(configs.text);
        }
            
        if(!('callback' in configs)){
            task.addClass('no-callback');
        }
            
        if('class' in configs){
            task.addClass(configs.class);
        }
        
        if('items' in configs){
            task.addClass('has-subitems');
            
            subtasks = new metaScore.Dom('<ul/>')
                .appendTo(task);
            
            metaScore.Object.each(configs.items, function(subkey, subtask){
                this.addTask(subkey, subtask, subtasks);
            }, this);
        }
        
        this.tasks[action] = {
            'toggler': 'toggler' in configs ? configs.toggler : true,
            'callback': 'callback' in configs ? configs.callback : null,
            'el': task
        };
            
        return this;
    };

    /**
     * Add a separator
     *
     * @method addSeparator
     * @chainable
     */
    ContextMenu.prototype.addSeparator = function(){
        new metaScore.Dom('<li/>', {'class': 'separator'})
            .appendTo(this);
            
        return this;
    };

    /**
     * Show the menu
     *
     * @method show
     * @param {HTMLElement} el The element on which the contextmenu event was triggered
     * @param {Number} x The horizontal position at which the menu should be shown
     * @param {Number} y The vertical position at which the menu should be shown
     * @chainable
     */
    ContextMenu.prototype.show = function(el, x, y){
        var window, window_width, window_height,
            menu_el, menu_width, menu_height;
        
        this.context = el;
    
        metaScore.Object.each(this.tasks, function(key, task){
            var active = metaScore.Var.is(task.toggler, 'function') ? task.toggler(this.context) === true : task.toggler !== false;
            
            if(active){
                task.el.removeClass('disabled');
            }
            else{
                task.el.addClass('disabled');
            }
        }, this);
    
        this.target.addListener('mousedown', this.onTargetMousedown);

        // call parent function
        ContextMenu.parent.prototype.show.call(this);
        
        menu_el = this.get(0);
        window = metaScore.Dom.getElementWindow(this.context);
        window_width = window.innerWidth;
        window_height = window.innerHeight;
        menu_width = menu_el.offsetWidth;
        menu_height = menu_el.offsetHeight;
        
        if((menu_width + x) > window_width){
            x = window_width - menu_width;
        }

        if((menu_height + y) > window_height){
            y = window_height - menu_height;
        }
        
        this
            .css('left', x +'px')
            .css('top', y +'px');
        
        return this;
    };

    /**
     * Hide the menu
     *
     * @method hide
     * @chainable
     */
    ContextMenu.prototype.hide = function(){
        if(this.target){
            this.target.removeListener('mousedown', this.onTargetMousedown);
        }
        
        this.context = null;

        // call parent function
        ContextMenu.parent.prototype.hide.call(this);
        
        return this;
    };

    /**
     * Enable the menu
     * 
     * @method enable
     * @chainable
     */
    ContextMenu.prototype.enable = function(){        
        if(this.target){
            this.enabled = true;
            
            this.target.addListener('contextmenu', this.onTargetContextmenu);
        }

        return this;
    };

    /**
     * Disable the menu
     * 
     * @method disable
     * @chainable
     */
    ContextMenu.prototype.disable = function(){
        if(this.target){
            this.target.removeListener('contextmenu', this.onTargetContextmenu);
        }
        
        this.hide();

        this.enabled = false;

        return this;
    };

    return ContextMenu;

})();
/**
 * @module Core
 */

metaScore.Draggable = (function () {

    /**
     * Fired before the dragging starts
     * The dragging can be canceled by invoking preventDefault on the event
     *
     * @event beforedrag
     */
    var EVT_BEFOREDRAG = 'beforedrag';

    /**
     * Fired when the dragging started
     *
     * @event dragstart
     */
    var EVT_DRAGSTART = 'dragstart';

    /**
     * Fired when a drag occured
     *
     * @event drag
     */
    var EVT_DRAG = 'drag';

    /**
     * Fired when the dragging ended
     *
     * @event dragend
     */
    var EVT_DRAGEND = 'dragend';

    /**
     * A class for adding draggable behaviors
     * 
     * @class Draggable
     * @extends Class
     * @constructor
     * @param {Object} configs Custom configs to override defaults
     * @param {Dom} configs.target The Dom object to add the behavior to
     * @param {Dom} configs.handle The Dom object to use as a dragging handle
     * @param {Object} [configs.limits={'top': null, 'left': null}] The limits of the dragging
     */
    function Draggable(configs) {
        this.configs = this.getConfigs(configs);

        this.doc = new metaScore.Dom(this.configs.target.get(0).ownerDocument);

        // fix event handlers scope
        this.onMouseDown = metaScore.Function.proxy(this.onMouseDown, this);
        this.onMouseMove = metaScore.Function.proxy(this.onMouseMove, this);
        this.onMouseUp = metaScore.Function.proxy(this.onMouseUp, this);

        this.configs.handle.addListener('mousedown', this.onMouseDown);

        this.enable();
    }

    Draggable.defaults = {
        'target': null,
        'handle': null,
        'limits': {
            'top': null,
            'left': null
        }
    };

    metaScore.Class.extend(Draggable);

    /**
     * The mousedown event handler
     * 
     * @method onMouseDown
     * @private
     * @param {Event} evt The event object
     */
    Draggable.prototype.onMouseDown = function(evt){
        if(!this.enabled){
            return;
        }
        
        if(!this.configs.target.triggerEvent(EVT_BEFOREDRAG, null, true, true)){
            return;
        }

        this.start_state = {
            'left': parseInt(this.configs.target.css('left'), 10) - evt.clientX,
            'top': parseInt(this.configs.target.css('top'), 10) - evt.clientY
        };

        this.doc
            .addListener('mouseup', this.onMouseUp)
            .addListener('mousemove', this.onMouseMove);

        this.configs.target
            .addClass('dragging')
            .triggerEvent(EVT_DRAGSTART, null, false, true);

        evt.stopPropagation();
    };

    /**
     * The mousemove event handler
     * 
     * @method onMouseMove
     * @private
     * @param {Event} evt The event object
     */
    Draggable.prototype.onMouseMove = function(evt){
        var left = evt.clientX + this.start_state.left,
            top = evt.clientY + this.start_state.top;

        if(!isNaN(this.configs.limits.top)){
            top = Math.max(top, this.configs.limits.top);
        }

        if(!isNaN(this.configs.limits.left)){
            left = Math.max(left, this.configs.limits.left);
        }

        this.configs.target
            .css('left', left + 'px')
            .css('top', top + 'px')
            .triggerEvent(EVT_DRAG, null, false, true);

        evt.stopPropagation();
    };

    /**
     * The mouseup event handler
     * 
     * @method onMouseUp
     * @private
     * @param {Event} evt The event object
     */
    Draggable.prototype.onMouseUp = function(evt){
        this.doc
            .removeListener('mousemove', this.onMouseMove)
            .removeListener('mouseup', this.onMouseUp);

        this.configs.target
            .removeClass('dragging')
            .triggerEvent(EVT_DRAGEND, null, false, true);

        evt.stopPropagation();
    };

    /**
     * Enable the behavior
     * 
     * @method enable
     * @chainable
     */
    Draggable.prototype.enable = function(){
        this.configs.target.addClass('draggable');

        this.configs.handle.addClass('drag-handle');

        this.enabled = true;

        return this;
    };

    /**
     * Disable the behavior
     * 
     * @method disable
     * @chainable
     */
    Draggable.prototype.disable = function(){
        this.configs.target.removeClass('draggable');

        this.configs.handle.removeClass('drag-handle');

        this.enabled = false;

        return this;
    };

    /**
     * Destroy the behavior
     * 
     * @method destroy
     * @chainable
     */
    Draggable.prototype.destroy = function(){
        this.disable();

        this.configs.handle.removeListener('mousedown', this.onMouseDown);

        return this;
    };

    return Draggable;

})();
/**
 * @module Core
 */

metaScore.Function = (function () {

    /**
     * A class for function helper functions
     * 
     * @class Function
     * @constructor
     */
    function Function() {
    }

    /**
     * Create a proxy of a function
     * 
     * @method proxy
     * @static
     * @param {Function} fn The function to proxy
     * @param {Mixed} scope The value to use as this when executing the proxy function
     * @param {Array} args Extra arguments to preppend to the passed arguments when the proxy function is called
     * @return {Function} The proxy function
     */
    Function.proxy = function(fn, scope, args){
        if (!metaScore.Var.type(fn, 'function')){
            return undefined;
        }

        return function () {
            var args_array;

            if(args){
                args_array = Array.prototype.slice.call(args); // transform args to a true array
                args_array = args_array.concat(Array.prototype.slice.call(arguments)); // concat passed arguments to the args_array
            }
            else{
                args_array = arguments;
            }

            return fn.apply(scope || this, args_array);
        };
    };
    /**
    * Returns a throttled version of a function
    * The returned function will only call the original function at most once per the specified threshhold
    * @method throttle
    * @param {Function} fn The function to throttle
    * @param {Number} threshhold The threshhold in milliseconds
    * @param {Object} scope The scope in which the original function will be called
    * @return {Function} The throttled function
    */
    Function.throttle = function(fn, threshhold, scope){
        var lastFn, lastRan;

        return function() {
          var args = arguments;

          if (!lastRan) {
            fn.apply(scope, args);
            lastRan = Date.now();
          }
          else {
            clearTimeout(lastFn);

            lastFn = setTimeout(function(){
              if((Date.now() - lastRan) >= threshhold){
                fn.apply(scope, args);
                lastRan = Date.now();
              }
            }, threshhold - (Date.now() - lastRan));
          }
        };
      };

    return Function;

})();
/**
 * @module Core
 */

metaScore.Locale = (function(){

    /**
     * The i18n handling class
     *
     * @class Locale
     * @constructor
     */
    function Locale() {
    }

    /**
     * Translate a string
     *
     * @method t
     * @static
     * @param {String} key The string identifier
     * @param {String} str The default string to use if no translation is found
     * @param {Object} args An object of replacements to make after translation
     * @return {String} The translated string
     */
    Locale.t = function(key, str, args){
        if(typeof(metaScoreLocale) !== "undefined" && metaScoreLocale.hasOwnProperty(key)){
            str = metaScoreLocale[key];
        }

        return Locale.formatString(str, args);
    };

    /**
     * Replace placeholders with sanitized values in a string
     *
     * @method formatString
     * @static
     * @param {String} str The string to process
     * @param {Object} args An object of replacements with placeholders as keys
     * @return {String} The translated string
     */
    Locale.formatString = function(str, args) {
        metaScore.Object.each(args, function(key, value){
            str = metaScore.String.replaceAll(str, key, args[key]);
        }, this);

        return str;
    };

    return Locale;

})();
/**
 * @module Core
 */

metaScore.Number = (function () {

    /**
     * A class for number helper functions
     * 
     * @class Number
     * @constructor
     */
    function Number() {
    }

    /**
     * Get the number of decimal places
     * 
     * @method getDecimalPlaces
     * @param {Number} value The number to check against
     * @return {Number} The number of decimal places
     */
    Number.getDecimalPlaces = function(value){
        var match = (''+value).match(/(?:\.(\d+))?(?:[eE]([+-]?\d+))?$/);
        
        if (!match) {
            return 0;
        }
        
        return Math.max(
            0,
           (match[1] ? match[1].length : 0) // Number of digits right of decimal point
           -(match[2] ? +match[2] : 0) // Adjust for scientific notation
       );
    };

    return Number;

})();
/**
 * @module Core
 */

metaScore.Object = (function () {

    /**
     * A class for object helper functions
     * 
     * @class Object
     * @constructor
     */
    function Object() {
    }

    /**
     * Merge the contents of two or more objects together into the first object
     * 
     * @method extend
     * @static
     * @param {Object} [first] The object to which other objects are merged
     * @param {Object} [...others] The objects to merge with the first one
     * @return {Object} The first object
     */
    Object.extend = function() {
        var target = arguments[0] || {},
            options,
            i = 1,
            length = arguments.length,
            key, src, copy;

        for (; i < length; i++ ) {
            if ((options = arguments[i]) != null) {
                for ( key in options ) {
                    src = target[key];
                    copy = options[key];

                    if(src !== copy && copy !== undefined ) {
                        target[key] = copy;
                    }
                }
            }
        }

        return target;
    };

    /**
     * Return a copy of an object
     * 
     * @method copy
     * @static
     * @param {Object} obj The original object
     * @return {Object} The object copy
     */
    Object.copy = function(obj) {
        return Object.extend({}, obj);
    };

    /**
     * Iterate over an object
     * 
     * @method each
     * @static
     * @param {Object} obj The object to iterate over
     * @param {Function} callback The function that will be executed on every element. The iteration is stopped if the callback return false
     * @param {String} callback.key The key of the current element being processed in the object
     * @param {Mixed} callback.value The element that is currently being processed in the object
     * @param {Mixed} scope The value to use as this when executing the callback
     * @return {Object} The object
     */
    Object.each = function(obj, callback, scope) {
        var key, value,
            scope_provided = scope !== undefined;

        for (key in obj) {
            value = callback.call(scope_provided ? scope : obj[key], key, obj[key]);

            if (value === false) {
                break;
            }
        }

        return obj;
    };

    return Object;

})();
/**
 * @module Core
 */

metaScore.Overlay = (function(){

    /**
     * Fired when the overlay is shown
     *
     * @event show
     * @param {Object} overlay The overlay instance
     */
    var EVT_SHOW = 'show';

    /**
     * Fired when the overlay is hidden
     *
     * @event hide
     * @param {Object} overlay The overlay instance
     */
    var EVT_HIDE = 'hide';

    /**
     * A generic overlay class
     *
     * @class Overlay
     * @extends Dom
     * @constructor
     * @param {Object} configs Custom configs to override defaults
     * @param {String} [configs.parent='body'] The parent element in which the overlay will be appended
     * @param {Boolean} [configs.modal=true] Whether to create a mask underneath that covers its parent and does not allow the user to interact with any other Components until this is dismissed
     * @param {Boolean} [configs.autoShow=true] Whether to show the overlay automatically
     * @param {Boolean} [configs.toolbar=false] Whether to add a toolbar with title and close button
     * @param {String} [configs.title=''] The overlay's title
     */
    function Overlay(configs) {
        this.configs = this.getConfigs(configs);

        // call parent constructor
        Overlay.parent.call(this, '<div/>', {'class': 'overlay clearfix'});

        this.setupUI();

        if(this.configs.autoShow){
            this.show();
        }
    }

    Overlay.defaults = {
        'parent': 'body',
        'modal': true,
        'autoShow': false,
        'toolbar': false,
        'title': ''
    };

    metaScore.Dom.extend(Overlay);

    /**
     * Setup the overlay's UI
     *
     * @method setupUI
     * @private
     */
    Overlay.prototype.setupUI = function(){

        this.toggleClass('modal', this.configs.modal);
        
        this.inner = new metaScore.Dom('<div/>', {'class': 'inner'})
            .appendTo(this);

        if(this.configs.toolbar){
            this.toolbar = new metaScore.overlay.Toolbar({'title': this.configs.title})
                .appendTo(this.inner);

            this.toolbar.addButton('close')
                .addListener('click', metaScore.Function.proxy(this.onCloseClick, this));
        }

        this.contents = new metaScore.Dom('<div/>', {'class': 'contents'})
            .appendTo(this.inner);

    };

    /**
     * Show the overlay
     *
     * @method show
     * @chainable
     */
    Overlay.prototype.show = function(){
        this.appendTo(this.configs.parent);

        this.triggerEvent(EVT_SHOW, {'overlay': this}, true, false);

        return this;
    };

    /**
     * Hide the overlay
     *
     * @method hide
     * @chainable
     */
    Overlay.prototype.hide = function(){
        this.remove();

        this.triggerEvent(EVT_HIDE, {'overlay': this}, true, false);

        return this;
    };

    /**
     * Get the overlay's toolbar
     *
     * @method getToolbar
     * @return {editor.Toolbar} The toolbar
     */
    Overlay.prototype.getToolbar = function(){
        return this.toolbar;
    };

    /**
     * Get the overlay's contents
     *
     * @method getContents
     * @return {Dom} The contents
     */
    Overlay.prototype.getContents = function(){
        return this.contents;
    };

    /**
     * The close button's click handler
     *
     * @method onCloseClick
     * @private
     * @param {Event} evt The event object
     */
    Overlay.prototype.onCloseClick = function(evt){
        this.hide();
    };

    return Overlay;

})();
/**
 * @module Core
 */

metaScore.Resizable = (function () {

    /**
     * Fired when a resize started
     *
     * @event resizestart
     */
    var EVT_RESIZESTART = 'resizestart';

    /**
     * Fired when a resize occured
     *
     * @event resize
     */
    var EVT_RESIZE = 'resize';

    /**
     * Fired when a resize ended
     *
     * @event resizeend
     */
    var EVT_RESIZEEND = 'resizeend';

    /**
     * A class for adding resizable behaviors
     * 
     * @class Resizable
     * @extends Class
     * @constructor
     * @param {Object} configs Custom configs to override defaults
     * @param {Dom} configs.target The Dom object to add the behavior to
     * @param {Object} [configs.directions={'top', 'right', 'bottom', 'left', 'top-left', 'top-right', 'bottom-left', 'bottom-right'}] The directions at which a resize is allowed 
     */
    function Resizable(configs) {
        this.configs = this.getConfigs(configs);

        this.doc = new metaScore.Dom(this.configs.target.get(0).ownerDocument);

        this.handles = {};

        // fix event handlers scope
        this.onMouseDown = metaScore.Function.proxy(this.onMouseDown, this);
        this.onMouseMove = metaScore.Function.proxy(this.onMouseMove, this);
        this.onMouseUp = metaScore.Function.proxy(this.onMouseUp, this);

        metaScore.Array.each(this.configs.directions, function(index, direction){
            this.handles[direction] = new metaScore.Dom('<div/>', {'class': 'resize-handle'})
                .data('direction', direction)
                .addListener('mousedown', this.onMouseDown)
                .appendTo(this.configs.target);
        }, this);

        this.enable();
    }

    Resizable.defaults = {
        'target': null,
        'directions': [
            'top',
            'right',
            'bottom',
            'left',
            'top-left',
            'top-right',
            'bottom-left',
            'bottom-right'
        ]
    };

    metaScore.Class.extend(Resizable);

    /**
     * The mousedown event handler
     * 
     * @method onMouseDown
     * @private
     * @param {Event} evt The event object
     */
    Resizable.prototype.onMouseDown = function(evt){
        if(!this.enabled){
            return;
        }

        this.start_state = {
            'handle': evt.target,
            'x': evt.clientX,
            'y': evt.clientY,
            'left': parseInt(this.configs.target.css('left'), 10),
            'top': parseInt(this.configs.target.css('top'), 10),
            'w': parseInt(this.configs.target.css('width'), 10),
            'h': parseInt(this.configs.target.css('height'), 10)
        };

        this.doc
            .addListener('mousemove', this.onMouseMove, this)
            .addListener('mouseup', this.onMouseUp, this);

        this.configs.target
            .addClass('resizing')
            .triggerEvent(EVT_RESIZESTART, null, false, true);

        evt.stopPropagation();
    };

    /**
     * The mousemove event handler
     * 
     * @method onMouseMove
     * @private
     * @param {Event} evt The event object
     */
    Resizable.prototype.onMouseMove = function(evt){
        var handle = new metaScore.Dom(this.start_state.handle),
            w, h, top, left;

        switch(handle.data('direction')){
            case 'top':
                h = this.start_state.h - evt.clientY + this.start_state.y;
                top = this.start_state.top + evt.clientY    - this.start_state.y;
                break;
            case 'right':
                w = this.start_state.w + evt.clientX - this.start_state.x;
                break;
            case 'bottom':
                h = this.start_state.h + evt.clientY - this.start_state.y;
                break;
            case 'left':
                w = this.start_state.w - evt.clientX + this.start_state.x;
                left = this.start_state.left + evt.clientX - this.start_state.x;
                break;
            case 'top-left':
                w = this.start_state.w - evt.clientX + this.start_state.x;
                h = this.start_state.h - evt.clientY + this.start_state.y;
                top = this.start_state.top + evt.clientY    - this.start_state.y;
                left = this.start_state.left + evt.clientX - this.start_state.x;
                break;
            case 'top-right':
                w = this.start_state.w + evt.clientX - this.start_state.x;
                h = this.start_state.h - evt.clientY + this.start_state.y;
                top = this.start_state.top + evt.clientY - this.start_state.y;
                break;
            case 'bottom-left':
                w = this.start_state.w - evt.clientX + this.start_state.x;
                h = this.start_state.h + evt.clientY - this.start_state.y;
                left = this.start_state.left + evt.clientX - this.start_state.x;
                break;
            case 'bottom-right':
                w = this.start_state.w + evt.clientX - this.start_state.x;
                h = this.start_state.h + evt.clientY - this.start_state.y;
                break;
        }

        if(top !== undefined){
            this.configs.target.css('top', top +'px');
        }
        if(left !== undefined){
            this.configs.target.css('left', left +'px');
        }

        this.configs.target
            .css('width', w +'px')
            .css('height', h +'px')
            .triggerEvent(EVT_RESIZE, null, false, true);

        evt.stopPropagation();
    };

    /**
     * The mouseup event handler
     * 
     * @method onMouseUp
     * @private
     * @param {Event} evt The event object
     */
    Resizable.prototype.onMouseUp = function(evt){
        this.doc
            .removeListener('mousemove', this.onMouseMove, this)
            .removeListener('mouseup', this.onMouseUp, this);

        this.configs.target
            .removeClass('resizing')
            .triggerEvent(EVT_RESIZEEND, null, false, true);

        evt.stopPropagation();
    };

    /**
     * Get a handle
     * @method getHandle
     * @param {String} direction The direction of the handle to get
     * @return {Dom} The handle
     */
    Resizable.prototype.getHandle = function(direction){
        return this.handles[direction];
    };

    /**
     * Enable the behavior
     * 
     * @method enable
     * @chainable
     */
    Resizable.prototype.enable = function(){
        this.configs.target.addClass('resizable');

        this.enabled = true;

        return this;
    };

    /**
     * Disable the behavior
     * 
     * @method disable
     * @chainable
     */
    Resizable.prototype.disable = function(){
        this.configs.target.removeClass('resizable');

        this.enabled = false;

        return this;
    };

    /**
     * Destroy the behavior
     * 
     * @method destroy
     * @chainable
     */
    Resizable.prototype.destroy = function(){
        this.disable();

        metaScore.Object.each(this.handles, function(index, handle){
            handle.remove();
        }, this);

        return this;
    };

    return Resizable;

})();
/**
 * @module Core
 */

metaScore.String = (function () {

    /**
     * A class for string helper functions
     * 
     * @class String
     * @constructor
     */
    function String() {
    }

    /**
     * Capitalize a string
     * 
     * @method capitalize
     * @param {String} str The string to capitalize
     * @return {String} The capitalized string
     */
    String.capitalize = function(str){
        return str.replace(/(?:^|\s)\S/g, function(a) { return a.toUpperCase(); });
    };

    /**
     * Generate a random uuid
     * 
     * @method uuid
     * @author Broofa <robert@broofa.com> (http://www.broofa.com/2008/09/javascript-uuid-function/)
     * @param {Integer} [len] The desired number of characters
     * @param {Integer} [radix] The number of allowable values for each character
     * @return {String} The generated uuid
     *
     * @exqmple
     *    var id = metaScore.String.uuid();
     *    // "66209871-857D-4A12-AC7E-E9EEBC2A6AC3"
     *
     * @exqmple
     *    var id = metaScore.String.uuid(5);
     *    // "kryIh"
     *
     * @exqmple
     *    var id = metaScore.String.uuid(5, 2);
     *    // "10100"
     */
    String.uuid = function(len, radix) {
        var chars = ['0','1','2','3','4','5','6','7','8','9','A','B','C','D','E','F','G','H','I','J','K','L','M','N','O','P','Q','R','S','T','U','V','W','X','Y','Z','a','b','c','d','e','f','g','h','i','j','k','l','m','n','o','p','q','r','s','t','u','v','w','x','y','z'],
            uuid = [], i;

        radix = radix || chars.length;

        if (len) {
            // Compact form
            for (i = 0; i < len; i++){
                uuid[i] = chars[0 | Math.random() * radix];
            }
        }
        else {
            // rfc4122, version 4 form
            var r;

            // rfc4122 requires these characters
            uuid[8] = uuid[13] = uuid[18] = uuid[23] = '-';
            uuid[14] = '4';

            // Fill in random data.    At i==19 set the high bits of clock sequence as per rfc4122, sec. 4.1.5
            for (i = 0; i < 36; i++) {
                if (!uuid[i]) {
                    r = 0 | Math.random()*16;
                    uuid[i] = chars[(i === 19) ? (r & 0x3) | 0x8 : r];
                }
            }
        }

        return uuid.join('');
    };

    /**
     * Pad a string with another string
     * 
     * @method pad
     * @param {String} str The string to pad
     * @param {Integer} len The desired final string length
     * @param {String} [pad=" "] The string to pad with
     * @param {String} [dir="right"] The padding direction ("right", "left" or "both")
     * @return {String} The padded string
     *
     * @exqmple
     *    var str = "a";
     *    var padded = metaScore.String.pad(str, 3, "b");
     *    // "abb"
     *
     * @exqmple
     *    var str = "a";
     *    var padded = metaScore.String.pad(str, 3, "b", "left");
     *    // "bba"
     *
     * @exqmple
     *    var str = "a";
     *    var padded = metaScore.String.pad(str, 3, "b", "both");
     *    // "bab"
     */
    String.pad = function(str, len, pad, dir) {
        var right, left,
            padlen;

        if (typeof(len) === "undefined") { len = 0; }
        if (typeof(pad) === "undefined") { pad = ' '; }
        if (typeof(dir) === "undefined") { dir = 'right'; }

        str = str +'';

        if (len + 1 >= str.length) {
            switch (dir){
                case 'left':
                    str = Array(len + 1 - str.length).join(pad) + str;
                    break;

                case 'both':
                    padlen = len - str.length;
                    right = Math.ceil(padlen / 2);
                    left = padlen - right;
                    str = Array(left+1).join(pad) + str + Array(right+1).join(pad);
                    break;

                default:
                    str = str + Array(len + 1 - str.length).join(pad);
                    break;
            }
        }
        return str;
    };

    /**
     * Replace all occurences of a sub-string in a string
     * 
     * @method replaceAll
     * @param {String} str The string being searched and replaced on
     * @param {String} search The value being searched for
     * @param {String} replacement The value that replaces found search values
     * @return {String} The replaced string
     *
     * @exqmple
     *    var str = "abc test test abc test test test abc test test abc";
     *    var replaced = metaScore.String.replaceAll(str, "abc", "xyz");
     *    // "xyz test test xyz test test test xyz test test xyz"
     */
    String.replaceAll = function(str, search, replacement) {
        var escaped_search = search.replace(/([.*+?^=!:${}()|\[\]\/\\])/g, "\\$1");
        var regex = new RegExp(escaped_search, 'g');
        
        return str.replace(regex, replacement);
    };

    return String;

})();
/**
 * @module Core
 */

metaScore.StyleSheet = (function () {

    /**
     * A class for CSS style sheet manipulation
     * 
     * @class StyleSheet
     * @extends Dom
     * @constructor
     */
    function StyleSheet() {
        // call the super constructor.
        metaScore.Dom.call(this, '<style/>', {'type': 'text/css'});

        this.el = this.get(0);

        // WebKit hack
        this.setInternalValue("");
    }

    metaScore.Dom.extend(StyleSheet);

    /**
     * Add a CSS rule to the style sheet
     * 
     * @method addRule
     * @param {String} selector The CSS selector for the rule
     * @param {String} rule The style definitions for the rule
     * @param {Integer} [index] The index position of the rule
     * @chainable
     */
    StyleSheet.prototype.addRule = function(selector, rule, index) {
        var sheet = this.el.sheet;

        if(index === undefined){
            index = sheet.cssRules.length;
        }

        if("insertRule" in sheet) {
            sheet.insertRule(selector + "{" + rule + "}", index);
        }
        else if("addRule" in sheet) {
            sheet.addRule(selector, rule, index);
        }

        return this;
    };

    /**
     * Remove a CSS rule from the style sheet
     * 
     * @method removeRule
     * @param {Integer} The index position of the rule to remove
     * @chainable
     */
    StyleSheet.prototype.removeRule = function(index) {
        var sheet = this.el.sheet;

        if("deleteRule" in sheet) {
            sheet.deleteRule(index);
        }
        else if("removeRule" in sheet) {
            sheet.removeRule(index);
        }

        return this;
    };

    /**
     * Remove the first CSS rule that matches a selector
     * 
     * @method removeRulesBySelector
     * @param {String} selector The CSS selector of the rule to remove
     * @chainable
     */
    StyleSheet.prototype.removeRulesBySelector = function(selector) {
        var sheet = this.el.sheet,
            rules = sheet.cssRules || sheet.rules;

        selector = selector.toLowerCase();

        for (var i=0; i<rules.length; i++){
            if(rules[i].selectorText.toLowerCase() === selector){
                this.removeRule(i);
                break;
            }
        }

        return this;
    };

    /**
     * Remove all CSS rule from the style sheet
     * 
     * @method removeRules
     * @chainable
     */
    StyleSheet.prototype.removeRules = function() {
        var sheet = this.el.sheet,
            rules = sheet.cssRules || sheet.rules;

        while(rules.length > 0){
            this.removeRule(0);
        }

        return this;
    };

    /**
     * Set the internal text value of the style sheet
     * 
     * @method setInternalValue
     * @param {String} value The CSS rules
     * @chainable
     */
    StyleSheet.prototype.setInternalValue = function(value) {
        if(this.el.styleSheet){
            this.el.styleSheet.cssText = value;
        }
        else{
            this.text(value);
        }

        return this;
    };

    return StyleSheet;

})();
/**
 * @module Core
 */

metaScore.Var = (function () {

    /**
     * A class for variable helper functions
     * 
     * @class Var
     * @constructor
     */
    function Var() {
    }

    /**
     * A list of variable type correspondances
     *
     * @property classes2types
     * @type {Object}
     * @static
     * @private
     */
    Var.classes2types = {
        "[object Boolean]": "boolean",
        "[object Number]": "number",
        "[object String]": "string",
        "[object Function]": "function",
        "[object Array]": "array",
        "[object Date]": "date",
        "[object RegExp]": "regexp",
        "[object Object]": "object"
    };

    /**
     * Get the type of a variable
     * 
     * @method type
     * @static
     * @param {Mixed} obj The variable
     * @return {String} The type of the variable
     */
    Var.type = function(obj) {
        return obj == null ? String(obj) : Var.classes2types[ Object.prototype.toString.call(obj) ] || "object";
    };

    /**
     * Check if a variable is of a certain type
     * 
     * @method is
     * @static
     * @param {Mixed} obj The variable
     * @param {String} type The type to check for
     * @return {Boolean} Whether the variable is of the specified type
     */
    Var.is = function(obj, type) {
        return Var.type(obj) === type.toLowerCase();
    };

    /**
     * Check if a variable is empty
     * 
     * @method isEmpty
     * @static
     * @param {Mixed} obj The variable
     * @return {Boolean} Whether the variable is empty
     */
    Var.isEmpty = function(obj) {
        if(obj === undefined || obj == null){
            return true;
        }

        if(obj.hasOwnProperty('length')){
            return obj.length <= 0;
        }

        if(metaScore.Var.is(obj, 'object')){
            return Object.keys(obj).length <= 0;
        }

        return false;
    };

    return Var;

})();
/**
 * @module Core
 */

metaScore.namespace('overlay').Alert = (function () {

    /**
     * Fired when a button is clicked
     *
     * @event buttonclick
     * @param {Object} alert The alert instance
     * @param {String} action The buttons's action
     */
    var EVT_BUTTONCLICK = 'buttonclick';

    /**
     * An alert overlay to show a simple message with buttons
     *
     * @class Alert
     * @namespace overlay
     * @extends Overlay
     * @constructor
     * @param {Object} configs Custom configs to override defaults
     * @param {String} [configs.text=''] The message's text
     * @param {Array} [configs.buttons={}] The list of buttons as action/label pairs
     */
    function Alert(configs) {
        this.configs = this.getConfigs(configs);

        // call parent constructor
        Alert.parent.call(this, this.configs);

        this.addClass('alert');
    }

    Alert.defaults = {
        'text': '',
        'buttons': {}
    };

    metaScore.Overlay.extend(Alert);

    /**
     * Setup the overlay's UI
     *
     * @method setupUI
     * @private
     */
    Alert.prototype.setupUI = function(){
        // call parent method
        Alert.parent.prototype.setupUI.call(this);

        this.text = new metaScore.Dom('<div/>', {'class': 'text'})
            .appendTo(this.contents);

        if(this.configs.text){
            this.setText(this.configs.text);
        }

        this.buttons = new metaScore.Dom('<div/>', {'class': 'buttons'})
            .addDelegate('button', 'click', metaScore.Function.proxy(this.onButtonClick, this))
            .appendTo(this.contents);

        if(this.configs.buttons){
            metaScore.Object.each(this.configs.buttons, function(action, label){
                this.addButton(action, label);
            }, this);
        }

    };

    /**
     * Set the message's text
     * 
     * @method setText
     * @param {String} str The message's text
     * @chainable
     */
    Alert.prototype.setText = function(str){
        this.text.text(str);

        return this;
    };

    /**
     * Add a button
     * 
     * @method addButton
     * @param {String} action The button's associated action
     * @param {String} label The button's text label
     * @return {Button} The button object
     */
    Alert.prototype.addButton = function(action, label){
        var button = new metaScore.Button()
            .setLabel(label)
            .data('action', action)
            .appendTo(this.buttons);

        return button;
    };

    /**
     * The button click event handler
     * 
     * @method onButtonClick
     * @private
     * @param {Event} evt The event object
     */
    Alert.prototype.onButtonClick = function(evt){
        var action = new metaScore.Dom(evt.target).data('action');

        this.hide();

        this.triggerEvent(EVT_BUTTONCLICK, {'alert': this, 'action': action}, false);

        evt.stopPropagation();
    };

    return Alert;

})();
/**
 * @module Core
 */

metaScore.namespace('overlay').LoadMask = (function () {

    /**
     * A loading mask
     *
     * @class LoadMask
     * @namespace overlay
     * @extends Overlay
     * @constructor
     * @param {Object} configs Custom configs to override defaults
     * @param {String} [configs.text='Loading...'] The text to display
     */
    function LoadMask(configs) {
        this.configs = this.getConfigs(configs);

        // call parent constructor
        LoadMask.parent.call(this, this.configs);

        this.addClass('loadmask');

        this.text = new metaScore.Dom('<div/>', {'class': 'text', 'text': this.configs.text})
            .appendTo(this.contents);
    }

    LoadMask.defaults = {
        'text': metaScore.Locale.t('overlay.LoadMask.text', 'Loading...')
    };

    metaScore.Overlay.extend(LoadMask);

    return LoadMask;

})();
/**
 * @module Core
 */

metaScore.namespace('overlay').Toolbar = (function(){

    /**
     * A title toolbar for overlay's
     *
     * @class Toolbar
     * @namespace overlay
     * @extends Dom
     * @constructor
     * @param {Object} configs Custom configs to override defaults
     * @param {String} [configs.title=null] The text to display as a title
     */
    function Toolbar(configs) {
        this.configs = this.getConfigs(configs);

        // call parent constructor
        Toolbar.parent.call(this, '<div/>', {'class': 'toolbar clearfix'});

        this.title = new metaScore.Dom('<div/>', {'class': 'title'})
            .appendTo(this);

        this.buttons = new metaScore.Dom('<div/>', {'class': 'buttons'})
            .appendTo(this);

        if(this.configs.title){
            this.title.text(this.configs.title);
        }
    }

    Toolbar.defaults = {
        'title': null
    };

    metaScore.Dom.extend(Toolbar);

    /**
     * Get the title's Dom
     * 
     * @method getTitle
     * @return {Dom} The Dom object
     */
    Toolbar.prototype.getTitle = function(){
        return this.title;
    };

    /**
     * Add a button
     * 
     * @method addButton
     * @param {String} action The action associated with the button
     * @return {Button} The created button
     */
    Toolbar.prototype.addButton = function(action){
        var button = new metaScore.Button().data('action', action)
            .appendTo(this.buttons);

        return button;
    };

    /**
     * Get a button by associated action
     * 
     * @method getButton
     * @param {String} action The action associated with the button
     * @return {Dom} The button
     */
    Toolbar.prototype.getButton = function(action){
        return this.buttons.children('[data-action="'+ action +'"]');
    };

    return Toolbar;

})();
/**
 * @module Core
 */

metaScore.namespace('overlay').iFrame = (function () {


    /**
     * An iframe overlay
     *
     * @class iFrame
     * @namespace overlay
     * @extends Overlay
     * @constructor
     * @param {Object} configs Custom configs to override defaults
     * @param {Boolean} [configs.toolbar=true] Whether to show a toolbar with a title and close button
     * @param {String} [configs.url=null] The iframe's url
     */
    function iFrame(configs) {
        this.configs = this.getConfigs(configs);

        // call parent constructor
        iFrame.parent.call(this, this.configs);

        this.addClass('iframe');
    }

    iFrame.defaults = {
        'toolbar': true,
        'url': null
    };

    metaScore.Overlay.extend(iFrame);

    /**
     * Setup the overlay's UI
     *
     * @method setupUI
     * @private
     */
    iFrame.prototype.setupUI = function(){
        // call parent method
        iFrame.parent.prototype.setupUI.call(this);

        this.frame = new metaScore.Dom('<iframe/>', {'src': this.configs.url})
            .appendTo(this.contents);
    };

    return iFrame;

})();
/**
 * The Player module defines classes used in player
 *
 * @module Player
 * @main
 */

metaScore.Player = (function(){

    /**
     * Fired when the guide's loading finished successfully
     *
     * @event load
     * @param {Object} player The player instance
     * @param {Object} data The json data loaded
     */
    var EVT_LOAD = 'load';

    /**
       * Fired when the guide's loading failed
       *
       * @event loaderror
       * @param {Object} player The player instance
       */
    var EVT_ERROR = 'error';

    /**
       * Fired when the id is set
       *
       * @event idset
       * @param {Object} player The player instance
       * @param {String} id The guide's id
       */
    var EVT_IDSET = 'idset';

    /**
       * Fired when the vid is set
       *
       * @event revisionset
       * @param {Object} player The player instance
       * @param {Integer} vid The guide's vid
       */
    var EVT_REVISIONSET = 'revisionset';

    /**
       * Fired when the media is added
       *
       * @event mediaadd
       * @param {Object} player The player instance
       * @param {Object} media The media instance
       */
    var EVT_MEDIAADD = 'mediaadd';

    /**
       * Fired when the controller is added
       *
       * @event controlleradd
       * @param {Object} player The player instance
       * @param {Object} controller The controller instance
       */
    var EVT_CONTROLLERADD = 'controlleradd';

    /**
       * Fired when a block toggler is added
       *
       * @event blocktoggleradd
       * @param {Object} player The player instance
       * @param {Object} blocktoggler The blocktoggler instance
       */
    var EVT_BLOCKTOGGLERADD = 'blocktoggleradd';

    /**
       * Fired when a block is added
       *
       * @event blockadd
       * @param {Object} player The player instance
       * @param {Object} block The block instance
       */
    var EVT_BLOCKADD = 'blockadd';

    /**
       * Fired when the reading index is set
       *
       * @event rindex
       * @param {Object} player The player instance
       * @param {Object} value The reading index value
       */
    var EVT_RINDEX = 'rindex';

    /**
     * Provides the main Player class
     *
     * @class Player
     * @extends Dom
     * @constructor
     * @param {Object} configs Custom configs to override defaults
     * @param {String} [configs.url=''] The URL of the guide's JSON data to load
     * @param {Mixed} [configs.container='body'] The HTMLElement, Dom instance, or CSS selector to which the player should be appended
     * @param {Object} [configs.ajax={}] Custom options to send with each AJAX request. See {{#crossLink "Ajax/send:method"}}Ajax.send{{/crossLink}} for available options
     * @param {Boolean} [configs.keyboard=false] Whether to activate keyboard shortcuts or not
     * @param {Boolean} [configs.api=false] Whether to allow API access or not
     * @param {Boolean} [configs.autoload=true] Whether to automatically call the load function
     */
    function Player(configs) {
        this.configs = this.getConfigs(configs);

        // call parent constructor
        Player.parent.call(this, '<div></div>', {'class': 'metaScore-player'});
        
        this.loaded = false;

        if(this.configs.api){
            metaScore.Dom.addListener(window, 'message', metaScore.Function.proxy(this.onAPIMessage, this));
        }
        
        this.contextmenu = new metaScore.ContextMenu({'target': this, 'items': {
                'about': {
                    'text': metaScore.Locale.t('player.contextmenu.about', 'metaScore v.!version r.!revision', {'!version': metaScore.getVersion(), '!revision': metaScore.getRevision()})
                },
                'logo': {
                    'class': 'logo'
                }
            }})
            .appendTo(this);

        this.appendTo(this.configs.container);

        if(this.configs.autoload !== false){
            this.load();
        }
    }

    Player.defaults = {
        'url': '',
        'container': 'body',
        'ajax': {},
        'keyboard': false,
        'api': false,
        'autoload': true
    };

    metaScore.Dom.extend(Player);

    /**
     * Keydown event callback
     *
     * @method onKeydown
     * @private
     * @param {KeyboardEvent} evt The event object
     */
    Player.prototype.onKeydown = function(evt){
        switch(evt.keyCode){
            case 32: //space-bar
                this.togglePlay();
                evt.preventDefault();
                break;

            case 37: //left
                this.find('.metaScore-component.block:hover .pager .button[data-action="previous"]').triggerEvent('click');
                evt.preventDefault();
                break;

            case 39: //right
                this.find('.metaScore-component.block:hover .pager .button[data-action="next"]').triggerEvent('click');
                evt.preventDefault();
                break;
        }
    };

    /**
     * API message event callback
     *
     * @method onAPIMessage
     * @private
     * @param {MessageEvent} evt The event object
     */
    Player.prototype.onAPIMessage = function(evt){
        var player = this,
            data,
            source, origin, method, params,
            dom;

        try {
            data = JSON.parse(evt.data);
        }
        catch(e){
            return false;
        }

        if (!('method' in data)) {
            return false;
        }

        source = evt.source;
        origin = evt.origin;
        method = data.method;
        params = 'params' in data ? data.params : null;

        switch(method){
            case 'play':
                player.play(params.inTime, params.outTime, params.rIndex);
                break;

            case 'pause':
                player.getMedia().pause();
                break;

            case 'seek':
                player.getMedia().setTime(parseFloat(params.seconds, 10) * 100);
                break;

            case 'page':
                dom = player.getComponent('.block[data-name="'+ params.block +'"]');
                if(dom && dom._metaScore){
                    dom._metaScore.setActivePage(params.index);
                }
                break;

            case 'showBlock':
            case 'hideBlock':
            case 'toggleBlock':
                var show;

                switch(method){
                    case 'showBlock':
                        show = true;
                        break;
                    case 'hideBlock':
                        show = false;
                        break;
                }

                player.getComponents('.media.video, .controller, .block').each(function(index, dom){                    
                    if(dom._metaScore && dom._metaScore.getName() === params.name){
                        dom._metaScore.toggleVisibility(show);
                    }
                });
                break;

            case 'rindex':
                player.setReadingIndex(!isNaN(params.index) ? params.index : 0);
                break;

            case 'playing':
                source.postMessage(JSON.stringify({
                    'callback': params.callback,
                    'params': player.getMedia().isPlaying()
                }), origin);
                break;

            case 'time':
                source.postMessage(JSON.stringify({
                    'callback': params.callback,
                    'params': player.getMedia().getTime() / 100
                }), origin);
                break;

            case 'addEventListener':
                switch(params.type){
                    case 'ready':
                        if(player.loaded){
                            source.postMessage(JSON.stringify({
                                'callback': params.callback
                            }), origin);
                        }
                        else{
                            player.addListener('load', function(event){
                                source.postMessage(JSON.stringify({
                                    'callback': params.callback
                                }), origin);
                            });
                        }
                        break;

                    case 'timeupdate':
                        player.addListener(params.type, function(event){
                            source.postMessage(JSON.stringify({
                                'callback': params.callback,
                                'params': event.detail.media.getTime() / 100
                            }), origin);
                        });
                        break;

                    case 'rindex':
                        player.addListener(params.type, function(event){
                            source.postMessage(JSON.stringify({
                                'callback': params.callback,
                                'params': event.detail.value
                            }), origin);
                        });
                        break;
                }
                break;

            case 'removeEventListener':
                break;
        }
    };

    /**
     * Controller button click event callback
     *
     * @method onControllerButtonClick
     * @private
     * @param {MouseEvent} evt The event object
     */
    Player.prototype.onControllerButtonClick = function(evt){
        var action = metaScore.Dom.data(evt.target, 'action');

        switch(action){
            case 'rewind':
                this.getMedia().reset();
                break;

            case 'play':
                this.togglePlay();
                break;
        }

        evt.stopPropagation();
    };

    /**
     * Media loadedmetadata event callback
     *
     * @method onMediaLoadedMetadata
     * @private
     * @param {Event} evt The event object
     */
    Player.prototype.onMediaLoadedMetadata = function(evt){
        this.getMedia().reset();
    };

    /**
     * Media waiting event callback
     *
     * @method onMediaWaiting
     * @private
     * @param {Event} evt The event object
     */
    Player.prototype.onMediaWaiting = function(evt){
        this.addClass('media-waiting');
    };

    /**
     * Media seeking event callback
     *
     * @method onMediaSeeking
     * @private
     * @param {Event} evt The event object
     */
    Player.prototype.onMediaSeeking = function(evt){
        this.addClass('media-waiting');
    };

    /**
     * Media seeked event callback
     *
     * @method onMediaSeeked
     * @private
     * @param {Event} evt The event object
     */
    Player.prototype.onMediaSeeked = function(evt){
        this.removeClass('media-waiting');
    };

    /**
     * Media playing event callback
     *
     * @method onMediaPlaying
     * @private
     * @param {Event} evt The event object
     */
    Player.prototype.onMediaPlaying = function(evt){
        this.removeClass('media-waiting');
        
        this.controller.addClass('playing');
    };

    /**
     * Media play event callback
     *
     * @method onMediaPlay
     * @private
     * @param {Event} evt The event object
     */
    Player.prototype.onMediaPlay = function(evt){
        this.removeClass('media-waiting');
        
        this.controller.addClass('playing');
    };

    /**
     * Media pause event callback
     *
     * @method onMediaPause
     * @private
     * @param {Event} evt The event object
     */
    Player.prototype.onMediaPause = function(evt){
        this.removeClass('media-waiting');
        
        this.controller.removeClass('playing');
    };

    /**
     * Media timeupdate event callback
     *
     * @method onMediaTimeUpdate
     * @private
     * @param {Event} evt The event object
     */
    Player.prototype.onMediaTimeUpdate = function(evt){
        var currentTime = evt.detail.media.getTime();

        this.controller.updateTime(currentTime);
    };

    /**
     * Media suspend event callback
     *
     * @method onMediaSuspend
     * @private
     * @param {Event} evt The event object
     */
    Player.prototype.onMediaSuspend = function(evt){
        this.removeClass('media-waiting');
    };

    /**
     * Media suspend event callback
     *
     * @method onMediaStalled
     * @private
     * @param {Event} evt The event object
     */
    Player.prototype.onMediaStalled = function(evt){
        this.removeClass('media-waiting');
    };

    /**
     * Media error event callback
     *
     * @method onMediaError
     * @private
     * @param {Event} evt The event object
     */
    Player.prototype.onMediaError = function(evt){
        var error = evt.target.error,
            text;
        
        this.removeClass('media-waiting');
        
        switch(error.code) {
            case error.MEDIA_ERR_ABORTED:
                text = metaScore.Locale.t('player.onMediaError.Aborted.msg', 'You aborted the media playback.');
                break;
                
            case error.MEDIA_ERR_NETWORK:
                text = metaScore.Locale.t('player.onMediaError.Network.msg', 'A network error caused the media download to fail.');
                break;
                
            case error.MEDIA_ERR_DECODE:
                text = metaScore.Locale.t('player.onMediaError.Decode.msg', 'The media playback was aborted due to a format problem.');
                break;
                
            case error.MEDIA_ERR_SRC_NOT_SUPPORTED:
                text = metaScore.Locale.t('player.onMediaError.NotSupported.msg', 'The media could not be loaded, either because the server or network failed or because the format is not supported.');
                break;
                
            default:
                text = metaScore.Locale.t('player.onMediaError.Default.msg', 'An unknown error occurred.');
                break;
        }
        
        new metaScore.overlay.Alert({
            'parent': this,
            'text': text,
            'buttons': {
                'ok': metaScore.Locale.t('editor.onMediaError.ok', 'OK'),
            },
            'autoShow': true
        });
    };

    /**
     * Block pageactivate event callback
     *
     * @method onPageActivate
     * @private
     * @param {CustomEvent} evt The event object
     */
    Player.prototype.onPageActivate = function(evt){
        var block = evt.target._metaScore,
            page = evt.detail.page,
            basis = evt.detail.basis;

        if(block.getProperty('synched') && (basis !== 'pagecuepoint')){
            this.getMedia().setTime(page.getProperty('start-time'));
        }
    };

    /**
     * Element of type Cursor time event callback
     *
     * @method onCursorElementTime
     * @private
     * @param {CustomEvent} evt The event object
     */
    Player.prototype.onCursorElementTime = function(evt){            
        if(!this.hasClass('editing') || evt.detail.element.hasClass('selected')){
            this.getMedia().setTime(evt.detail.value);
        }
    };

    /**
     * Element of type Text play event callback
     *
     * @method onTextElementPlay
     * @private
     * @param {CustomEvent} evt The event object
     */
    Player.prototype.onTextElementPlay = function(evt){
        this.play(evt.detail.inTime, evt.detail.outTime, evt.detail.rIndex);
    };

    /**
     * Element of type Text page event callback
     *
     * @method onTextElementPage
     * @private
     * @param {CustomEvent} evt The event object
     */
    Player.prototype.onTextElementPage = function(evt){
        var dom = this.getComponent('.block[data-name="'+ evt.detail.block +'"]');
        if(dom && dom._metaScore){
            dom._metaScore.setActivePage(evt.detail.index);
        }
    };

    /**
     * Element of type Text block_visibility event callback
     *
     * @method onTextElementBlockVisibility
     * @private
     * @param {CustomEvent} evt The event object
     */
    Player.prototype.onTextElementBlockVisibility = function(evt){
        var show;

        switch(evt.detail.action){
            case 'show':
                show = true;
                break;
            case 'hide':
                show = false;
                break;
        }
        
        this.getComponents('.media.video, .controller, .block').each(function(index, dom){                    
            if(dom._metaScore && dom._metaScore.getName() === evt.detail.block){
                dom._metaScore.toggleVisibility(show);
            }
        });
    };

    /**
     * Componenet propchange event callback
     *
     * @method onComponenetPropChange
     * @private
     * @param {CustomEvent} evt The event object
     */
    Player.prototype.onComponenetPropChange = function(evt){
        var component = evt.detail.component,
            cuepoint;

        switch(evt.detail.property){
            case 'start-time':
            case 'end-time':
                component.setCuePoint({
                    'media': this.getMedia()
                });
                break;
                
            case 'direction':
            case 'acceleration':
                cuepoint = component.getCuePoint();
                if(cuepoint){
                    cuepoint.update();
                }
                break;
        }
    };

    /**
     * loadsuccess event callback
     *
     * @method onLoadSuccess
     * @private
     * @param {XMLHttpRequest} xhr The XHR request
     */
    Player.prototype.onLoadSuccess = function(xhr){
        this.json = JSON.parse(xhr.response);

        this.setId(this.json.id)
            .setRevision(this.json.vid);

        this.css = new metaScore.StyleSheet()
            .setInternalValue(this.json.css)
            .appendTo(document.head);

        this.rindex_css = new metaScore.StyleSheet()
            .appendTo(document.head);

        metaScore.Array.each(this.json.blocks, function(index, block){
            switch(block.type){
                case 'media':
                    this.media = this.addMedia(metaScore.Object.extend({}, block, {'type': this.json.type}))
                        .setSources([this.json.media]);
                    break;

                case 'controller':
                    this.controller = this.addController(block);
                    break;

                case 'block-toggler':
                    this.addBlockToggler(block);
                    break;

                default:
                    this.addBlock(block);
            }
        }, this);

        this.updateBlockTogglers();

        if(this.configs.keyboard){
            new metaScore.Dom('body').addListener('keydown', metaScore.Function.proxy(this.onKeydown, this));
        }

        this.removeClass('loading');
        
        this.loaded = true;

        this.triggerEvent(EVT_LOAD, {'player': this, 'data': this.json}, true, false);
    };

    /**
     * loaderror event callback
     *
     * @method onLoadError
     * @private
     * @param {XMLHttpRequest} xhr The XHR request
     */
    Player.prototype.onLoadError = function(xhr){
        this.removeClass('loading');

        this.triggerEvent(EVT_ERROR, {'player': this}, true, false);
    };

    /**
     * Load the guide
     *
     * @method load
     * @private
     */
    Player.prototype.load = function(){
        var options;

        this.addClass('loading');

        options = metaScore.Object.extend({}, {
            'success': metaScore.Function.proxy(this.onLoadSuccess, this),
            'error': metaScore.Function.proxy(this.onLoadError, this)
        }, this.configs.ajax);


        metaScore.Ajax.get(this.configs.url, options);
    };

    /**
     * Get the id of the loaded guide
     *
     * @method getId
     * @return {String} The id
     */
    Player.prototype.getId = function(){
        return this.data('id');
    };

    /**
     * Set the id of the loaded guide in a data attribute
     *
     * @method setId
     * @param {String} id The id
     * @param {Boolean} [supressEvent=false] Whether to supress the idset event
     * @chainable
     */
    Player.prototype.setId = function(id, supressEvent){
        this.data('id', id);

        if(supressEvent !== true){
            this.triggerEvent(EVT_IDSET, {'player': this, 'id': id}, true, false);
        }

        return this;
    };

    /**
     * Get the revision id of the loaded guide
     *
     * @method getRevision
     * @return {String} The revision id
     */
    Player.prototype.getRevision = function(){
        return this.data('vid');
    };

    /**
     * Set the revision id of the loaded guide in a data attribute
     *
     * @method setRevision
     * @param {String} id The id
     * @param {Boolean} [supressEvent=false] Whether to supress the revisionset event
     * @chainable
     */
    Player.prototype.setRevision = function(vid, supressEvent){
        this.data('vid', vid);

        if(supressEvent !== true){
            this.triggerEvent(EVT_REVISIONSET, {'player': this, 'vid': vid}, true, false);
        }

        return this;
    };

    /**
     * Get the loaded JSON data
     *
     * @method getData
     * @param {String} [key] An optional data key
     * @return {Object} The value corresponding to the key, or the entire JSON data
     */
    Player.prototype.getData = function(key){
        if(key){
            return this.json[key];
        }
        
        return this.json;
    };

    /**
     * Get the media instance
     *
     * @method getMedia
     * @return {Media} The media instance
     */
    Player.prototype.getMedia = function(){
        return this.media;
    };

    /**
     * Update the loaded JSON data
     *
     * @method updateData
     * @param {Object} data The data key, value pairs to update
     * @param {Boolean} [skipInternalUpdates=false] Whether to skip internal update methods for CSS, media sources, etc
     * @chainable
     */
    Player.prototype.updateData = function(data, skipInternalUpdates){
        metaScore.Object.extend(this.json, data);

        if(skipInternalUpdates !== true){
            if('css' in data){
                this.updateCSS(data.css);
            }

            if('media' in data){
                this.getMedia().setSources([data.media]);
            }

            if('vid' in data){
                this.setRevision(data.vid);
            }
        }
        
        return this;
    };

    /**
     * Get a component by CSS selector
     *
     * @method getComponent
     * @param {String} selector The CSS selector
     * @return {Component} The component
     */
    Player.prototype.getComponent = function(selector){
        return this.getComponents(selector).get(0);
    };

    /**
     * Get components by CSS selector
     *
     * @method getComponents
     * @param {String} selector The CSS selector
     * @return {Dom} A Dom instance containing the selected components
     */
    Player.prototype.getComponents = function(selector){
        var components;

        components = this.find('.metaScore-component');

        if(selector){
            components = components.filter(selector);
        }

        return components;
    };

    /**
     * Create and add a Media instance
     *
     * @method addMedia
     * @param {Object} configs The configurations to send to the Media class
     * @param {Boolean} [supressEvent=false] Whether to supress the mediadd event or not
     * @return {Media} The Media instance
     */
    Player.prototype.addMedia = function(configs, supressEvent){
        var media = new metaScore.player.component.Media(configs)
            .addListener('loadedmetadata', metaScore.Function.proxy(this.onMediaLoadedMetadata, this))
            .addListener('waiting', metaScore.Function.proxy(this.onMediaWaiting, this))
            .addListener('seeking', metaScore.Function.proxy(this.onMediaSeeking, this))
            .addListener('seeked', metaScore.Function.proxy(this.onMediaSeeked, this))
            .addListener('playing', metaScore.Function.proxy(this.onMediaPlaying, this))
            .addListener('play', metaScore.Function.proxy(this.onMediaPlay, this))
            .addListener('pause', metaScore.Function.proxy(this.onMediaPause, this))
            .addListener('timeupdate', metaScore.Function.proxy(this.onMediaTimeUpdate, this))
            .addListener('suspend', metaScore.Function.proxy(this.onMediaSuspend, this))
            .addListener('stalled', metaScore.Function.proxy(this.onMediaStalled, this))
            .addListener('error', metaScore.Function.proxy(this.onMediaError, this))
            .appendTo(this);

        if(supressEvent !== true){
            this.triggerEvent(EVT_MEDIAADD, {'player': this, 'media': media}, true, false);
        }

        return media;
    };

    /**
     * Create and add a Controller instance
     *
     * @method addController
     * @param {Object} configs The configurations to send to the Controller class
     * @param {Boolean} [supressEvent=false] Whether to supress the controlleradd event or not
     * @return {Controller} The Controller instance
     */
    Player.prototype.addController = function(configs, supressEvent){
        var controller = new metaScore.player.component.Controller(configs)
            .addDelegate('.buttons button', 'click', metaScore.Function.proxy(this.onControllerButtonClick, this))
            .appendTo(this);

        if(supressEvent !== true){
            this.triggerEvent(EVT_CONTROLLERADD, {'player': this, 'controller': controller}, true, false);
        }

        return controller;
    };

    /**
     * Create and add a Block Toggler instance
     *
     * @method addBlockToggler
     * @param {Object} configs The configurations to send to the Controller class
     * @param {Boolean} [supressEvent=false] Whether to supress the controlleradd event or not
     * @return {BlockToggler} The Block Toggler instance
     */
    Player.prototype.addBlockToggler = function(configs, supressEvent){
        var toggler = new metaScore.player.component.BlockToggler(configs)
            .appendTo(this);

        if(supressEvent !== true){
            this.triggerEvent(EVT_BLOCKTOGGLERADD, {'player': this, 'blocktoggler': toggler}, true, false);
        }

        return toggler;
    };

    /**
     * Create and add a Block instance
     *
     * @method addBlock
     * @param {Object} configs The configurations to send to the Block class
     * @param {Boolean} [supressEvent=false] Whether to supress the blockadd event or not
     * @return {Block} The Block instance
     */
    Player.prototype.addBlock = function(configs, supressEvent){
        var block, page;

        if(configs instanceof metaScore.player.component.Block){
            block = configs;
            block.appendTo(this);
        }
        else{
            block = new metaScore.player.component.Block(metaScore.Object.extend({}, configs, {
                    'container': this,
                    'listeners': {
                        'propchange': metaScore.Function.proxy(this.onComponenetPropChange, this)
                    }
                }))
                .addListener('pageactivate', metaScore.Function.proxy(this.onPageActivate, this))
                .addDelegate('.element[data-type="Cursor"]', 'time', metaScore.Function.proxy(this.onCursorElementTime, this))
                .addDelegate('.element[data-type="Text"]', 'play', metaScore.Function.proxy(this.onTextElementPlay, this))
                .addDelegate('.element[data-type="Text"]', 'page', metaScore.Function.proxy(this.onTextElementPage, this))
                .addDelegate('.element[data-type="Text"]', 'block_visibility', metaScore.Function.proxy(this.onTextElementBlockVisibility, this));
        }

        if(supressEvent !== true){
            this.triggerEvent(EVT_BLOCKADD, {'player': this, 'block': block}, true, false);
        }

        return block;
    };

    /**
     * Update the custom CSS
     *
     * @method updateCSS
     * @param {String} value The custom CSS value
     * @chainable
     */
    Player.prototype.updateCSS = function(value){
        this.css.setInternalValue(value);

        return this;
    };

    /**
     * Toggles the media playing state
     *
     * @method togglePlay
     * @chainable
     */
    Player.prototype.togglePlay = function(){
        var media = this.getMedia();

        if(media.isPlaying()){
            media.pause();
        }
        else{
            media.play();
        }

        return this;
    };

    /**
     * Start playing the media at the current position, or plays a specific extract
     *
     * @method play
     * @param {String} [inTime] The time at which the media should start playing
     * @param {String} [outTime] The time at which the media should stop playing
     * @param {String} [rIndex] A reading index to go to while playing
     * @chainable
     */
    Player.prototype.play = function(inTime, outTime, rIndex){
        var player = this,
            media = this.getMedia();

        if(this.cuepoint){
            this.cuepoint.destroy();
        }

        inTime = parseFloat(inTime);
        outTime = parseFloat(outTime);
        rIndex = parseInt(rIndex);

        if(isNaN(inTime)){
            media.play();
        }
        else{
            this.cuepoint = new metaScore.player.CuePoint({
                'media': media,
                'inTime': inTime,
                'outTime': !isNaN(outTime) ? outTime : null,
                'considerError': true
            })
            .addListener('start', function(evt){
                player.setReadingIndex(!isNaN(rIndex) ? rIndex : 0);
            })
            .addListener('seekout', function(evt){
                evt.target.destroy();
                delete player.cuepoint;

                player.setReadingIndex(0);
            })
            .addListener('stop', function(evt){
                evt.target.getMedia().pause();
            })
            .init();

            media.setTime(inTime).play();
        }

        return this;
    };

    /**
     * Set the current reading index
     *
     * @method setReadingIndex
     * @param {Integer} index The reading index
     * @param {Boolean} [supressEvent=false] Whether to supress the blockadd event or not
     * @chainable
     */
    Player.prototype.setReadingIndex = function(index, supressEvent){
        this.rindex_css.removeRules();

        if(index !== 0){
            this.rindex_css
                .addRule('.metaScore-component.element[data-r-index="'+ index +'"]', 'display: block;')
                .addRule('.metaScore-component.element[data-r-index="'+ index +'"]:not([data-start-time]), .metaScore-component.element[data-r-index="'+ index +'"].active', 'pointer-events: auto;')
                .addRule('.metaScore-component.element[data-r-index="'+ index +'"]:not([data-start-time]) .contents, .metaScore-component.element[data-r-index="'+ index +'"].active .contents', 'display: block;')
                .addRule('.in-editor.editing.show-contents .metaScore-component.element[data-r-index="'+ index +'"] .contents', 'display: block;');

            this.data('r-index', index);
        }
        else{
            this.data('r-index', null);
        }

        if(supressEvent !== true){
            this.triggerEvent(EVT_RINDEX, {'player': this, 'value': index}, true, false);
        }

        return this;
    };

    Player.prototype.updateBlockTogglers = function(){
        var block_togglers = this.getComponents('.block-toggler'),
            blocks = this.getComponents('.block, .media.video, .controller');

        block_togglers.each(function(index, dom){
            dom._metaScore.update(blocks);
        });
    };

    return Player;

})();
/**
 * @module Player
 */

metaScore.namespace('player').Component = (function () {

    /**
     * Fired when a property changed
     *
     * @event propchange
     * @param {Object} component The component instance
     * @param {String} property The name of the property
     * @param {Mixed} value The new value of the property
     */
    var EVT_PROPCHANGE = 'propchange';

    /**
     * A generic component class
     * 
     * @class Component
     * @namespace player
     * @extends Dom
     * @constructor
     * @param {Object} configs Custom configs to override defaults
     * @param {String} [configs.container=null The Dom instance to which the component should be appended
     * @param {Integer} [configs.index=null The index position at which the component should be appended
     * @param {Object} [configs.properties={}} A list of the component properties as name/descriptor pairs
     */
    function Component(configs) {
        this.configs = this.getConfigs(configs);

        // call parent constructor
        Component.parent.call(this, '<div/>', {'class': 'metaScore-component', 'id': 'component-'+ metaScore.String.uuid(5)});

        // keep a reference to this class instance in the DOM node
        this.get(0)._metaScore = this;

        if(this.configs.container){
            if(metaScore.Var.is(this.configs.index, 'number')){
                this.insertAt(this.configs.container, this.configs.index);
            }
            else{
                this.appendTo(this.configs.container);
            }
        }

        metaScore.Object.each(this.configs.listeners, function(key, value){
            this.addListener(key, value);
        }, this);

        this.setupUI();

        this.setProperties(this.configs);
    }

    metaScore.Dom.extend(Component);

    Component.defaults = {
        'container': null,
        'index': null,
        'properties': {}
    };

    /**
     * Setup the component's UI
     * 
     * @method setupUI
     * @private
     */
    Component.prototype.setupUI = function(){};

    /**
     * Get the component's id
     * 
     * @method getId
     * @return {String} The id
     */
    Component.prototype.getId = function(){
        return this.attr('id');
    };

    /**
     * Get the value of the component's name property
     * 
     * @method getName
     * @return {String} The name
     */
    Component.prototype.getName = function(){
        return this.getProperty('name');
    };

    /**
     * Check if the component is of a given type
     * 
     * @method instanceOf
     * @param {String} type The type to check for
     * @return {Boolean} Whether the component is of the given type
     */
    Component.prototype.instanceOf = function(type){
        return (type in metaScore.player.component) && (this instanceof metaScore.player.component[type]);
    };

    /**
     * Check if the component has a given property
     * 
     * @method hasProperty
     * @param {String} name The property's name
     * @return {Boolean} Whether the component has the given property
     */
    Component.prototype.hasProperty = function(name){
        return name in this.configs.properties;
    };

    /**
     * Get the value of a given property
     * 
     * @method getProperty
     * @param {String} name The name of the property
     * @return {Mixed} The value of the property
     */
    Component.prototype.getProperty = function(name){
        if(this.hasProperty(name) && 'getter' in this.configs.properties[name]){
            return this.configs.properties[name].getter.call(this);
        }
    };

    /**
     * Get the values of all properties
     * 
     * @method getProperties
     * @param {Boolean} [skipDefaults=true] Whether to skip properties that have the default value
     * @return {Object} The values of the properties as name/value pairs
     */
    Component.prototype.getProperties = function(skipDefaults){
        var values = {},
            value;
            
        skipDefaults = skipDefaults === undefined ? true : skipDefaults;

        metaScore.Object.each(this.configs.properties, function(name, prop){
            if('getter' in prop){
                value = prop.getter.call(this, skipDefaults);

                if(value !== null){
                    values[name] = value;
                }
            }
        }, this);

        return values;
    };

    /**
     * Set the value of a given property
     * 
     * @method setProperty
     * @param {String} name The name of the property
     * @param {Mixed} value The value to set
     * @param {Boolean} [supressEvent=false] Whether to supress the propchange event
     * @chainable
     */
    Component.prototype.setProperty = function(name, value, supressEvent){
        if(name in this.configs.properties && 'setter' in this.configs.properties[name]){
            this.configs.properties[name].setter.call(this, value);

            if(supressEvent !== true){
                this.triggerEvent(EVT_PROPCHANGE, {'component': this, 'property': name, 'value': value});
            }
        }

        return this;
    };

    /**
     * Set property values
     * 
     * @method setProperties
     * @param {Object} properties The list of properties to set as name/value pairs
     * @param {Boolean} [supressEvent=false] Whether to supress the propchange event
     * @chainable
     */
    Component.prototype.setProperties = function(properties, supressEvent){
        metaScore.Object.each(properties, function(key, value){
            this.setProperty(key, value, supressEvent);
        }, this);

        return this;
    };

    /**
     * Show/hide
     *
     * @method toggleVisibility
     * @param {Boolean} [show=undefined] Whether to show or hide the component. If undefined, the visibility will be toggle
     * @chainable
     */
    Component.prototype.toggleVisibility = function(show){
        
        if(show === true){
            this.data('hidden', null);
        }
        else if(show === false){
            this.data('hidden', "true");
        }
        else{
            this.data('hidden', (this.data('hidden') === "true") ? null : "true");
        }
    
        return this;

    };

    /**
     * Set a cuepoint on the component
     * 
     * @method setCuePoint
     * @param {Object} configs Custom configs to override defaults
     * @return {player.CuePoint} The created cuepoint
     */
    Component.prototype.setCuePoint = function(configs){
        var inTime = this.getProperty('start-time'),
            outTime = this.getProperty('end-time');

        if(this.cuepoint){
            this.cuepoint.destroy();
        }

        if(inTime != null || outTime != null){
            this.cuepoint = new metaScore.player.CuePoint(metaScore.Object.extend({}, configs, {
                'inTime': inTime,
                'outTime': outTime
            }));
            
            if(this.onCuePointStart){
                this.cuepoint.addListener('start', metaScore.Function.proxy(this.onCuePointStart, this));
            }
            
            if(this.onCuePointUpdate){
                this.cuepoint.addListener('update', metaScore.Function.proxy(this.onCuePointUpdate, this));
            }
            
            if(this.onCuePointStop){
                this.cuepoint.addListener('stop', metaScore.Function.proxy(this.onCuePointStop, this));
            }
            
            this.cuepoint.init();
        }

        return this.cuepoint;
    };

    /**
     * Get the cuepoint of the component
     * 
     * @method getCuePoint
     * @return {player.CuePoint} The cuepoint
     */
    Component.prototype.getCuePoint = function(){
        return this.cuepoint;
    };

    return Component;

})();
/**
 * @module Player
 */

metaScore.namespace('player').CuePoint = (function () {

    /**
     * Fired when the cuepoint starts
     *
     * @event start
     */
    var EVT_START = 'start';

    /**
     * Fired when the cuepoint is active (between the start and end times) and the media time is updated
     *
     * @event update
     */
    var EVT_UPDATE = 'update';

    /**
     * Fired when the cuepoint stops
     *
     * @event stop
     */
    var EVT_STOP = 'stop';

    /**
     * Fired when the media is seeked outside of the cuepoint's time
     *
     * @event seekout
     */
    var EVT_SEEKOUT = 'seekout';

    /**
     * A class for managing media cuepoints to execute actions at specific media times
     * 
     * @class CuePoint
     * @namepsace player
     * @extends Evented
     * @constructor
     * @param {Object} configs Custom configs to override defaults
     * @param {player.component.Media} configs.media The media component to which the cuepoint is attached
     * @param {Number} [configs.inTime] The time at which the cuepoint starts
     * @param {Number} [configs.outTime] The time at which the cuepoint stops
     * @param {Boolean} [configs.considerError] Whether to estimate and use the error margin in timed events
     */
    function CuePoint(configs) {
        this.configs = this.getConfigs(configs);

        // call parent constructor
        CuePoint.parent.call(this);

        this.id = metaScore.String.uuid();

        this.running = false;
        this.max_error = 0;

        this.start = metaScore.Function.proxy(this.start, this);
        this.stop = metaScore.Function.proxy(this.stop, this);
        this.onMediaTimeUpdate = metaScore.Function.proxy(this.onMediaTimeUpdate, this);
        this.onMediaSeeking = metaScore.Function.proxy(this.onMediaSeeking, this);
        this.onMediaSeeked = metaScore.Function.proxy(this.onMediaSeeked, this);
    }

    metaScore.Evented.extend(CuePoint);

    CuePoint.defaults = {
        'media': null,
        'inTime': null,
        'outTime': null,
        'considerError': false
    };

    /**
     * The media's timeupdate event handler
     * 
     * @method onMediaTimeUpdate
     * @private
     * @param {Event} evt The event object
     */
    CuePoint.prototype.onMediaTimeUpdate = function(evt){
        this.update();
    };

    /**
     * The media's seeked event handler
     * 
     * @method onMediaSeeked
     * @private
     * @param {Event} evt The event object
     */
    CuePoint.prototype.onMediaSeeking = function(evt){
        this.getMedia()
            .addListener('seeked', this.onMediaSeeked)
            .removeListener('timeupdate', this.onMediaTimeUpdate);
    };

    /**
     * The media's seeked event handler
     * 
     * @method onMediaSeeked
     * @private
     * @param {Event} evt The event object
     */
    CuePoint.prototype.onMediaSeeked = function(evt){
        var cur_time = this.getMedia().getTime();

        this.getMedia()
            .addListener('timeupdate', this.onMediaTimeUpdate)
            .removeListener('seeked', this.onMediaSeeked);
        
        if(this.configs.considerError){
            // reset the max_error and the previous_time to prevent an abnormaly large max_error
            this.max_error = 0;
            this.previous_time = cur_time;
        }

        if((Math.ceil(cur_time) < this.configs.inTime) || (Math.floor(cur_time) > this.configs.outTime)){
            this.triggerEvent(EVT_SEEKOUT);
            this.stop();
        }
        else{
            this.update();
        }
    };

    /**
     * Get the media component on which this cuepoint is attached
     * 
     * @method getMedia
     * @return {player.component.Media} The media component
     */
    CuePoint.prototype.getMedia = function(){
        return this.configs.media;
    };

    /**
     * Init the cuepoint
     * 
     * @method init
     * @chainable
     */
    CuePoint.prototype.init = function(){
        if((this.configs.inTime !== null) || (this.configs.outTime !== null)){
            this.getMedia().addListener('timeupdate', this.onMediaTimeUpdate);            
            this.update();
        }
        
        return this;
    };

    /**
     * Start executing the cuepoint
     * 
     * @method start
     * @private
     * @param {Boolean} supressEvent Whether to prevent the custom event from firing
     */
    CuePoint.prototype.start = function(supressEvent){
        if(this.running){
            return;
        }

        if(supressEvent !== true){
            this.triggerEvent(EVT_START);
        }
        
        this.running = true;
        this.getMedia().addListener('seeking', this.onMediaSeeking);

        this.triggerEvent(EVT_UPDATE);
    };

    /**
     * Update the cuepoint
     * 
     * @method update
     * @private
     * @param {Boolean} supressEvent Whether to prevent the custom event from firing
     */
    CuePoint.prototype.update = function(supressEvent){
        var cur_time = this.getMedia().getTime();

        if(!this.running){
            if(((this.configs.inTime === null) || (Math.floor(cur_time) >= this.configs.inTime)) && ((this.configs.outTime === null) || (Math.ceil(cur_time) < this.configs.outTime))){
                this.start();
            }
        }
        else{
            if(this.configs.considerError){
                if('previous_time' in this){
                    this.max_error = Math.max(this.max_error, Math.abs(cur_time - this.previous_time));
                }

                this.previous_time = cur_time;
            }

            if(supressEvent !== true){
                this.triggerEvent(EVT_UPDATE);
            }

            if((this.configs.outTime !== null) && (Math.floor(cur_time + this.max_error) >= this.configs.outTime)){
                this.stop();
            }
        }
    };

    /**
     * Stop executing the cuepoint
     * 
     * @method stop
     * @private
     * @param {Boolean} supressEvent Whether to prevent the custom event from firing
     */
    CuePoint.prototype.stop = function(supressEvent){
        if(!this.running){
            return;
        }

        this.getMedia().removeListener('seeking', this.onMediaSeeking);
        
        if(supressEvent !== true){
            this.triggerEvent(EVT_STOP);
        }

        if(this.configs.considerError){
            this.max_error = 0;
            delete this.previous_time;
        }

        this.running = false;
    };

    /**
     * Destroy the cuepoint
     * 
     * @method destroy
     */
    CuePoint.prototype.destroy = function(){
        this.getMedia().removeListener('timeupdate', this.onMediaTimeUpdate);

        this.stop();
    };

    return CuePoint;

})();
/**
 * @module Player
 */

metaScore.namespace('player').Pager = (function () {

    /**
     * A pager for block components
     *
     * @class Pager
     * @namespace player
     * @extends Dom
     * @constructor
     */
    function Pager() {
        // call parent constructor
        Pager.parent.call(this, '<div/>', {'class': 'pager'});

        this.count = new metaScore.Dom('<div/>', {'class': 'count'})
            .appendTo(this);

        this.buttons = new metaScore.Dom('<div/>', {'class': 'buttons'})
            .addListener('mousedown', function(evt){
                evt.stopPropagation();
            })
            .appendTo(this);

        this.buttons.first = new metaScore.Dom('<div/>', {'class': 'button', 'data-action': 'first'})
            .appendTo(this.buttons);
        this.buttons.previous = new metaScore.Dom('<div/>', {'class': 'button', 'data-action': 'previous'})
            .appendTo(this.buttons);
        this.buttons.next = new metaScore.Dom('<div/>', {'class': 'button', 'data-action': 'next'})
            .appendTo(this.buttons);
    }

    metaScore.Dom.extend(Pager);

    /**
     * Update the page counter
     * 
     * @method updateCount
     * @param {Integer} index The index of the block's active page
     * @param {Integer} count The number of pages
     * @chainable
     */
    Pager.prototype.updateCount = function(index, count){
        this.count.text(metaScore.Locale.t('player.Pager.count', 'page !current/!count', {'!current': (index + 1), '!count': count}));

        this.buttons.first.toggleClass('inactive', index < 1);
        this.buttons.previous.toggleClass('inactive', index < 1);
        this.buttons.next.toggleClass('inactive', index >= count - 1);

        return this;
    };

    return Pager;

})();
/**
 * @module Player
 */

metaScore.namespace('player.component').Block = (function () {

    /**
     * Fired when a page is added
     *
     * @event pageadd
     * @param {Object} block The block instance
     * @param {Object} page The page instance
     */
    var EVT_PAGEADD = 'pageadd';

    /**
     * Fired when a page is removed
     *
     * @event pageremove
     * @param {Object} block The block instance
     * @param {Object} page The page instance
     */
    var EVT_PAGEREMOVE = 'pageremove';

    /**
     * Fired when the active page is set
     *
     * @event pageactivate
     * @param {Object} block The block instance
     * @param {Object} page The page instance
     * @param {String} basis The reason behind this action
     */
    var EVT_PAGEACTIVATE = 'pageactivate';

    /**
     * A block component
     *
     * @class Block
     * @namespace player.component
     * @extends player.Component
     * @constructor
     * @param {Object} configs Custom configs to override defaults
     * @param {Object} [configs.properties={...}} A list of the component properties as name/descriptor pairs
     */
    function Block(configs) {
        // call parent constructor
        Block.parent.call(this, configs);
    }

    metaScore.player.Component.extend(Block);

    Block.defaults = {
        'properties': {
            'name': {
                'type': 'Text',
                'configs': {
                    'label': metaScore.Locale.t('player.component.Block.name', 'Name')
                },
                'getter': function(skipDefault){
                    return this.data('name');
                },
                'setter': function(value){
                    this.data('name', value);
                }
            },
            'locked': {
                'type': 'Checkbox',
                'configs': {
                    'label': metaScore.Locale.t('player.component.Block.locked', 'Locked?')
                },
                'getter': function(skipDefault){
                    return this.data('locked') === "true";
                },
                'setter': function(value){
                    this.data('locked', value ? "true" : null);
                }
            },
            'hidden': {
                'type': 'Checkbox',
                'configs': {
                    'label': metaScore.Locale.t('player.component.Block.hidden', 'Hidden?')
                },
                'getter': function(skipDefault){
                    return this.data('hidden') === "true";
                },
                'setter': function(value){
                    this.data('hidden', value ? "true" : null);
                }
            },
            'x': {
                'type': 'Number',
                'configs': {
                    'label': metaScore.Locale.t('player.component.Block.x', 'X'),
                    'spinDirection': 'vertical'
                },
                'getter': function(skipDefault){
                    return parseInt(this.css('left'), 10);
                },
                'setter': function(value){
                    this.css('left', value +'px');
                }
            },
            'y': {
                'type': 'Number',
                'configs': {
                    'label': metaScore.Locale.t('player.component.Block.y', 'Y'),
                    'flipSpinButtons': true
                },
                'getter': function(skipDefault){
                    return parseInt(this.css('top'), 10);
                },
                'setter': function(value){
                    this.css('top', value +'px');
                },
            },
            'width': {
                'type': 'Number',
                'configs': {
                    'label': metaScore.Locale.t('player.component.Block.width', 'Width'),
                    'spinDirection': 'vertical'
                },
                'getter': function(skipDefault){
                    return parseInt(this.css('width'), 10);
                },
                'setter': function(value){
                    this.css('width', value +'px');
                }
            },
            'height': {
                'type': 'Number',
                'configs': {
                    'label': metaScore.Locale.t('player.component.Block.height', 'Height'),
                    'flipSpinButtons': true
                },
                'getter': function(skipDefault){
                    return parseInt(this.css('height'), 10);
                },
                'setter': function(value){
                    this.css('height', value +'px');
                }
            },
            'z-index': {
                'type': 'Number',
                'configs': {
                    'label': metaScore.Locale.t('player.component.Element.z-index', 'Display index')
                },
                'getter': function(skipDefault){
                    var value = parseInt(this.css('z-index', undefined, skipDefault), 10);
                    return isNaN(value) ? null : value;
                },
                'setter': function(value){
                    this.css('z-index', value);
                }
            },
            'background-color': {
                'type': 'Color',
                'configs': {
                    'label': metaScore.Locale.t('player.component.Block.background-color', 'Background color')
                },
                'getter': function(skipDefault){
                    return this.css('background-color', undefined, skipDefault);
                },
                'setter': function(value){
                    this.css('background-color', metaScore.Color.toCSS(value));
                }
            },
            'background-image': {
                'type':'Image',
                'configs': {
                    'label': metaScore.Locale.t('player.component.Block.background-image', 'Background image'),
                    'resizeButton': true
                },
                'getter': function(skipDefault){
                    var value = this.css('background-image', undefined, skipDefault);

                    if(value === 'none' || !metaScore.Var.is(value, "string")){
                        return null;
                    }
                    
                    value = value.replace(/^url\(["']?/, '');
                    value = value.replace(/["']?\)$/, '');
                    value = value.replace(document.baseURI, '');

                    return value;
                },
                'setter': function(value){
                    value = (value !== 'none' && metaScore.Var.is(value, "string") && (value.length > 0)) ? 'url('+ value +')' : null;
                    this.css('background-image', value);
                }
            },
            'border-width': {
                'type': 'Number',
                'configs': {
                    'label': metaScore.Locale.t('player.component.Block.border-width', 'Border width'),
                    'min': 0
                },
                'getter': function(skipDefault){
                    var value = parseInt(this.css('border-width', undefined, skipDefault), 10);
                    return isNaN(value) ? null : value;
                },
                'setter': function(value){
                    this.css('border-width', value +'px');
                }
            },
            'border-color': {
                'type': 'Color',
                'configs': {
                    'label': metaScore.Locale.t('player.component.Block.border-color', 'Border color')
                },
                'getter': function(skipDefault){
                    return this.css('border-color', undefined, skipDefault);
                },
                'setter': function(value){
                    this.css('border-color', metaScore.Color.toCSS(value));
                }
            },
            'border-radius': {
                'type': 'BorderRadius',
                'configs': {
                    'label': metaScore.Locale.t('player.component.Block.border-radius', 'Border radius')
                },
                'getter': function(skipDefault){
                    return this.css('border-radius', undefined, skipDefault);
                },
                'setter': function(value){
                    this.css('border-radius', value);
                }
            },
            'synched': {
                'editable': false,
                'getter': function(skipDefault){
                    return this.data('synched') === "true";
                },
                'setter': function(value){
                    this.data('synched', value);
                }
            },
            'pages': {
                'editable':false,
                'getter': function(skipDefault){
                    var pages = [];

                    metaScore.Array.each(this.getPages(), function(index, page){
                        pages.push(page.getProperties(skipDefault));
                    });

                    return pages;
                },
                'setter': function(value){
                    this.removePages();

                    metaScore.Array.each(value, function(index, configs){
                        this.addPage(configs);
                    }, this);

                    this.setActivePage(0);
                }
            }
        }
    };

    /**
     * Setup the block's UI
     * 
     * @method setupUI
     * @private
     */
    Block.prototype.setupUI = function(){
        // call parent function
        Block.parent.prototype.setupUI.call(this);

        this.addClass('block');

        this.page_wrapper = new metaScore.Dom('<div/>', {'class': 'pages'})
            .addDelegate('.page', 'cuepointstart', metaScore.Function.proxy(this.onPageCuePointStart, this))
            .appendTo(this);

        this.pager = new metaScore.player.Pager()
            .addDelegate('.button', 'click', metaScore.Function.proxy(this.onPagerClick, this))
            .appendTo(this);
    };

    /**
     * Page cuepointstart event handler
     *
     * @method onPageCuePointStart
     * @private
     * @param {Event} evt The event object
     */
    Block.prototype.onPageCuePointStart = function(evt){
        this.setActivePage(evt.target._metaScore, 'pagecuepoint');
    };

    /**
     * Pager click event handler
     *
     * @method onPagerClick
     * @private
     * @param {Event} evt The event object
     */
    Block.prototype.onPagerClick = function(evt){
        var active = !metaScore.Dom.hasClass(evt.target, 'inactive'),
            action;

        if(active){
            action = metaScore.Dom.data(evt.target, 'action');

            switch(action){
                case 'first':
                    this.setActivePage(0);
                    break;
                case 'previous':
                    this.setActivePage(this.getActivePageIndex() - 1);
                    break;
                case 'next':
                    this.setActivePage(this.getActivePageIndex() + 1);
                    break;
            }
        }

        evt.stopPropagation();
    };

    /**
     * Get the block's pages
     *
     * @method getPages
     * @return {Array} List of pages
     */
    Block.prototype.getPages = function(){
        var pages = [];

        this.page_wrapper.children('.page').each(function(index, dom){
            pages.push(dom._metaScore);
        });

        return pages;
    };

    /**
     * Add a page
     *
     * @method addPage
     * @params {Mixed} configs Page configs or a player.component.Page instance
     * @params {Integer} index The new page's index
     * @param {Boolean} [supressEvent=false] Whether to supress the pageadd event
     * @return {player.component.Page} The added page
     */
    Block.prototype.addPage = function(configs, index, supressEvent){
        var page, page_index, sibling,
            existing = configs instanceof metaScore.player.component.Page;

        if(existing){
            page = configs;

            if(metaScore.Var.is(index, 'number')){
                page.insertAt(this.page_wrapper, index);
            }
            else{
                page.appendTo(this.page_wrapper);
            }
        }
        else{
            page = new metaScore.player.component.Page(metaScore.Object.extend({}, configs, {
                'container': this.page_wrapper,
                'index': index
            }));
        }
        
        page_index = this.getPageIndex(page);
        if(page_index > 0){
            sibling = this.getPage(page_index - 1);
            sibling.setProperty('end-time', page.getProperty('start-time'));
        }
        else if(this.getPageCount() > page_index + 1){
            sibling = this.getPage(page_index + 1);
            sibling.setProperty('start-time', page.getProperty('end-time'));
        }

        this.setActivePage(page);

        if(supressEvent !== true){
            this.triggerEvent(EVT_PAGEADD, {'block': this, 'page': page, 'new': !existing});
        }

        return page;
    };

    /**
     * Remove a page
     *
     * @method removePage
     * @params {player.component.Page} page The page to remove
     * @param {Boolean} [supressEvent=false] Whether to supress the pageremove event
     * @return {player.component.Page} The removed page
     */
    Block.prototype.removePage = function(page, supressEvent){
        var page_index, sibling;

        page_index = this.getPageIndex(page);
        page.remove();
        
        if(page_index > 0){
            sibling = this.getPage(page_index - 1);
            sibling.setProperty('end-time', page.getProperty('end-time'));
        }
        else if(this.getPageCount() > page_index + 1){
            sibling = this.getPage(page_index + 1);
            sibling.setProperty('start-time', page.getProperty('start-time'));
        }

        if(supressEvent !== true){
            this.triggerEvent(EVT_PAGEREMOVE, {'block': this, 'page': page});
        }

        return page;
    };

    /**
     * Remove all pages
     *
     * @method removePages
     * @chainable
     */
    Block.prototype.removePages = function(){
        this.page_wrapper.children('.page').remove();

        return this;
    };

    /**
     * Get a page by index
     *
     * @method getPage
     * @param {Integer} index The page's index
     * @return {player.component.Page} The page
     */
    Block.prototype.getPage = function(index){        
        var page = this.page_wrapper.child('.page:nth-child('+ (index+1) +')').get(0);
        
        return page ? page._metaScore : null;
    };

    /**
     * Get the index of a page
     *
     * @method getPageIndex
     * @param {player.component.Page} page The page
     * @return {Integer} The page's index
     */
    Block.prototype.getPageIndex = function(page){        
        return this.getPages().indexOf(page);
    };

    /**
     * Get the currently active page
     *
     * @method getActivePage
     * @return {player.component.Page} The page
     */
    Block.prototype.getActivePage = function(){
        return this.getPage(this.getActivePageIndex());
    };

    /**
     * Get the index of the currently active page
     *
     * @method getActivePageIndex
     * @return {Integer} The index
     */
    Block.prototype.getActivePageIndex = function(){
        return this.page_wrapper.children('.page').index('.active');
    };

    /**
     * Get the page count
     *
     * @method getPageCount
     * @return {Integer} The number of pages
     */
    Block.prototype.getPageCount = function(){
        return this.page_wrapper.children('.page').count();
    };

    /**
     * Set the active page
     *
     * @method setActivePage
     * @param {Mixed} page The page to activate or its index
     * @param {Boolean} [supressEvent=false] Whether to supress the pageactivate event
     * @chainable
     */
    Block.prototype.setActivePage = function(page, basis, supressEvent){
        if(metaScore.Var.is(page, 'number')){
            page = this.getPage(page);
        }

        if(page instanceof metaScore.player.component.Page){
            metaScore.Array.each(this.getPages(), function(index, page){
                page.removeClass('active');
            });

            page.addClass('active');
            
            this.updatePager();

            if(supressEvent !== true){
                this.triggerEvent(EVT_PAGEACTIVATE, {'block': this, 'page': page, 'basis': basis});
            }
        }
        
        return this;
    };

    /**
     * Update the pager
     *
     * @method updatePager
     * @private
     * @chainable
     */
    Block.prototype.updatePager = function(){
        var index = this.getActivePageIndex(),
            count = this.getPageCount();

        this.pager.updateCount(index, count);

        this.data('page-count', count);
        
        return this;
    };

    /**
     * Set/Unset the draggable behaviour
     *
     * @method setDraggable
     * @param {Boolean} [draggable=true] Whether to activate or deactivate the draggable
     * @return {Draggable} The draggable behaviour
     */
    Block.prototype.setDraggable = function(draggable){

        draggable = draggable !== false;

        if(this.getProperty('locked') && draggable){
            return false;
        }

        if(draggable && !this._draggable){
            this._draggable = new metaScore.Draggable({
                'target': this,
                'handle': this.child('.pager'),
                'limits': {
                    'top': 0,
                    'left': 0
                }
            });
        }
        else if(!draggable && this._draggable){
            this._draggable.destroy();
            delete this._draggable;
        }

        return this._draggable;

    };

    /**
     * Set/Unset the resizable behaviour
     *
     * @method setDraggable
     * @param {Boolean} [resizable=true] Whether to activate or deactivate the resizable
     * @return {Resizable} The resizable behaviour
     */
    Block.prototype.setResizable = function(resizable){

        resizable = resizable !== false;

        if(this.getProperty('locked') && resizable){
            return false;
        }

        if(resizable && !this._resizable){
            this._resizable = new metaScore.Resizable({
                'target': this
            });
        }
        else if(!resizable && this._resizable){
            this._resizable.destroy();
            delete this._resizable;
        }

        return this._resizable;

    };

    return Block;

})();
/**
 * @module Player
 */

metaScore.namespace('player.component').BlockToggler = (function () {

    /**
     * A block toggler component
     *
     * @class BlockToggler
     * @namespace player.component
     * @extends player.Component
     * @constructor
     * @param {Object} configs Custom configs to override defaults
     * @param {Object} [configs.properties={...}} A list of the component properties as name/descriptor pairs
     */
    function BlockToggler(configs) {
        // call parent constructor
        BlockToggler.parent.call(this, configs);
    }

    metaScore.player.Component.extend(BlockToggler);

    BlockToggler.defaults = {
        'properties': {
            'name': {
                'type': 'Text',
                'configs': {
                    'label': metaScore.Locale.t('player.component.BlockToggler.name', 'Name')
                },
                'getter': function(skipDefault){
                    return this.data('name');
                },
                'setter': function(value){
                    this.data('name', value);
                }
            },
            'locked': {
                'type': 'Checkbox',
                'configs': {
                    'label': metaScore.Locale.t('player.component.BlockToggler.locked', 'Locked?')
                },
                'getter': function(skipDefault){
                    return this.data('locked') === "true";
                },
                'setter': function(value){
                    this.data('locked', value ? "true" : null);
                }
            },
            'x': {
                'type': 'Number',
                'configs': {
                    'label': metaScore.Locale.t('player.component.BlockToggler.x', 'X'),
                    'spinDirection': 'vertical'
                },
                'getter': function(skipDefault){
                    return parseInt(this.css('left'), 10);
                },
                'setter': function(value){
                    this.css('left', value +'px');
                }
            },
            'y': {
                'type': 'Number',
                'configs': {
                    'label': metaScore.Locale.t('player.component.BlockToggler.y', 'Y'),
                    'flipSpinButtons': true
                },
                'getter': function(skipDefault){
                    return parseInt(this.css('top'), 10);
                },
                'setter': function(value){
                    this.css('top', value +'px');
                }
            },
            'width': {
                'type': 'Number',
                'configs': {
                    'label': metaScore.Locale.t('player.component.BlockToggler.width', 'Width'),
                    'spinDirection': 'vertical'
                },
                'getter': function(skipDefault){
                    return parseInt(this.css('width'), 10);
                },
                'setter': function(value){
                    this.css('width', value +'px');
                }
            },
            'height': {
                'type': 'Number',
                'configs': {
                    'label': metaScore.Locale.t('player.component.BlockToggler.height', 'Height'),
                    'flipSpinButtons': true
                },
                'getter': function(skipDefault){
                    return parseInt(this.css('height'), 10);
                },
                'setter': function(value){
                    this.css('height', value +'px');
                }
            },
            'z-index': {
                'type': 'Number',
                'configs': {
                    'label': metaScore.Locale.t('player.component.BlockToggler.z-index', 'Display index')
                },
                'getter': function(skipDefault){
                    var value = parseInt(this.css('z-index', undefined, skipDefault), 10);
                    return isNaN(value) ? null : value;
                },
                'setter': function(value){
                    this.css('z-index', value);
                }
            },
            'background-color': {
                'type': 'Color',
                'configs': {
                    'label': metaScore.Locale.t('player.component.Block.background-color', 'Background color')
                },
                'getter': function(skipDefault){
                    return this.css('background-color', undefined, skipDefault);
                },
                'setter': function(value){
                    this.css('background-color', metaScore.Color.toCSS(value));
                }
            },
            'border-width': {
                'type': 'Number',
                'configs': {
                    'label': metaScore.Locale.t('player.component.BlockToggler.border-width', 'Border width'),
                    'min': 0
                },
                'getter': function(skipDefault){
                    var value = parseInt(this.css('border-width', undefined, skipDefault), 10);
                    return isNaN(value) ? null : value;
                },
                'setter': function(value){
                    this.css('border-width', value +'px');
                }
            },
            'border-color': {
                'type': 'Color',
                'configs': {
                    'label': metaScore.Locale.t('player.component.BlockToggler.border-color', 'Border color')
                },
                'getter': function(skipDefault){
                    return this.css('border-color', undefined, skipDefault);
                },
                'setter': function(value){
                    this.css('border-color', metaScore.Color.toCSS(value));
                }
            },
            'border-radius': {
                'type': 'BorderRadius',
                'configs': {
                    'label': metaScore.Locale.t('player.component.BlockToggler.border-radius', 'Border radius')
                },
                'getter': function(skipDefault){
                    return this.css('border-radius', undefined, skipDefault);
                },
                'setter': function(value){
                    this.css('border-radius', value);
                }
            }
        }
    };

    /**
     * Setup the block's UI
     * 
     * @method setupUI
     * @private
     */
    BlockToggler.prototype.setupUI = function(){
        // call parent function
        BlockToggler.parent.prototype.setupUI.call(this);

        this.addClass('block-toggler');

        this.btn_wrapper = new metaScore.Dom('<div/>', {'class': 'buttons'})
            .appendTo(this);
    };

    /**
     * Update the displayed time
     *
     * @method update
     * @param {Dom} blocks A Dom instance containing the components to control
     * @chainable
     */
    BlockToggler.prototype.update = function(components){   
        var blocktoggler = this,
            button_width = this.getProperty('width') / components.count(),
            button_height = this.getProperty('height'),
            componenets_width = 0, componenets_height = 0,
            boxes = [];
        
        this.btn_wrapper.empty();

        components.each(function(index, dom){
            var component = dom._metaScore,
                x = component.getProperty('x') || 0,
                y = component.getProperty('y') || 0,
                width = component.getProperty('width') || 0,
                height = component.getProperty('height') || 0;

            boxes.push({
                'component': component,
                'x': x,
                'y': y,
                'width': width,
                'height': height
            });

            componenets_width = Math.max(x + width, componenets_width);
            componenets_height = Math.max(y + height, componenets_height);
        }, this);

        boxes.forEach(function(box, index){
            var button, svg;

            button = new metaScore.Dom('<div/>', {'class': 'button'})
                .addListener('click', metaScore.Function.proxy(blocktoggler.onTogglerClick, blocktoggler, [box.component]))
                .appendTo(blocktoggler.btn_wrapper);

            svg = document.createElementNS("http://www.w3.org/2000/svg", "svg");
            svg.setAttributeNS(null, "preserveAspectRatio", "xMidYMidmeet");
            svg.setAttributeNS(null, "viewBox", "0 0 " + componenets_width +" "+ componenets_height);
            button.get(0).appendChild(svg);

            boxes.forEach(function(box2, index2){
                var x = box2.x,
                    y = box2.y,
                    width = box2.width,
                    height = box2.height,
                    rect;
                             
                rect = document.createElementNS("http://www.w3.org/2000/svg", "rect");
                rect.setAttributeNS(null, "fill", index2 === index ? "#666666" : "#CECECE");
                rect.setAttributeNS(null, "width", width);
                rect.setAttributeNS(null, "height", height);
                rect.setAttributeNS(null, "x", x);
                rect.setAttributeNS(null, "y", y);
                
                svg.appendChild(rect);
            });
        });

        return this;
    };

    BlockToggler.prototype.onTogglerClick = function(component, evt){

        component.toggleVisibility();

    };

    /**
     * Set/Unset the draggable behaviour
     *
     * @method setDraggable
     * @param {Boolean} [draggable=true] Whether to activate or deactivate the draggable
     * @return {Draggable} The draggable behaviour
     */
    BlockToggler.prototype.setDraggable = function(draggable){

        draggable = draggable !== false;

        if(this.getProperty('locked') && draggable){
            return false;
        }

        if(draggable && !this._draggable){
            this._draggable = new metaScore.Draggable({
                'target': this,
                'handle': this,
                'limits': {
                    'top': 0,
                    'left': 0
                }
            });
        }
        else if(!draggable && this._draggable){
            this._draggable.destroy();
            delete this._draggable;
        }

        return this._draggable;

    };

    /**
     * Set/Unset the resizable behaviour
     *
     * @method setDraggable
     * @param {Boolean} [resizable=true] Whether to activate or deactivate the resizable
     * @return {Resizable} The resizable behaviour
     */
    BlockToggler.prototype.setResizable = function(resizable){

        resizable = resizable !== false;

        if(this.getProperty('locked') && resizable){
            return false;
        }

        if(resizable && !this._resizable){
            this._resizable = new metaScore.Resizable({
                'target': this
            });
        }
        else if(!resizable && this._resizable){
            this._resizable.destroy();
            delete this._resizable;
        }

        return this._resizable;

    };

    return BlockToggler;

})();
/**
 * @module Player
 */

metaScore.namespace('player.component').Controller = (function () {

    /**
     * A controller component
     *
     * @class Controller
     * @namespace player.component
     * @extends player.Component
     * @constructor
     * @param {Object} configs Custom configs to override defaults
     * @param {Object} [configs.properties={...}} A list of the component properties as name/descriptor pairs
     */
    function Controller(configs) {
        // call parent constructor
        Controller.parent.call(this, configs);
    }

    metaScore.player.Component.extend(Controller);

    Controller.defaults = {
        'properties': {
            'locked': {
                'type': 'Checkbox',
                'configs': {
                    'label': metaScore.Locale.t('player.component.Controller.locked', 'Locked?')
                },
                'getter': function(skipDefault){
                    return this.data('locked') === "true";
                },
                'setter': function(value){
                    this.data('locked', value ? "true" : null);
                }
            },
            'x': {
                'type': 'Number',
                'configs': {
                    'label': metaScore.Locale.t('player.component.Controller.x', 'X'),
                    'spinDirection': 'vertical'
                },
                'getter': function(skipDefault){
                    return parseInt(this.css('left'), 10);
                },
                'setter': function(value){
                    this.css('left', value +'px');
                }
            },
            'y': {
                'type': 'Number',
                'configs': {
                    'label': metaScore.Locale.t('player.component.Controller.y', 'Y'),
                    'flipSpinButtons': true
                },
                'getter': function(skipDefault){
                    return parseInt(this.css('top'), 10);
                },
                'setter': function(value){
                    this.css('top', value +'px');
                }
            },
            'width': {
                'editable': false,
                'getter': function(skipDefault){
                    return parseInt(this.css('width'), 10);
                }
            },
            'height': {
                'editable': false,
                'getter': function(skipDefault){
                    return parseInt(this.css('height'), 10);
                }
            },
            'z-index': {
                'type': 'Number',
                'configs': {
                    'label': metaScore.Locale.t('player.component.Controller.z-index', 'Display index')
                },
                'getter': function(skipDefault){
                    var value = parseInt(this.css('z-index', undefined, skipDefault), 10);
                    return isNaN(value) ? null : value;
                },
                'setter': function(value){
                    this.css('z-index', value);
                }
            },
            'border-radius': {
                'type': 'BorderRadius',
                'configs': {
                    'label': metaScore.Locale.t('player.component.Controller.border-radius', 'Border radius')
                },
                'getter': function(skipDefault){
                    return this.css('border-radius', undefined, skipDefault);
                },
                'setter': function(value){
                    this.css('border-radius', value);
                }
            }
        }
    };

    /**
     * Setup the controller's UI
     * 
     * @method setupUI
     * @private
     */
    Controller.prototype.setupUI = function(){
        // call parent function
        Controller.parent.prototype.setupUI.call(this);

        this.addClass('controller');

        this.timer = new metaScore.Dom('<div/>', {'class': 'timer', 'text': '00:00.00'})
            .appendTo(this);

        this.rewind_btn = new metaScore.Dom('<button/>')
            .data('action', 'rewind');

        this.play_btn = new metaScore.Dom('<button/>')
            .data('action', 'play');

        new metaScore.Dom('<div/>', {'class': 'buttons'})
            .append(this.rewind_btn)
            .append(this.play_btn)
            .appendTo(this);
    };

    /**
     * Get the value of the controller's name property
     * 
     * @method getName
     * @return {String} The name
     */
    Controller.prototype.getName = function(){
        return '[controller]';
    };

    /**
     * Update the displayed time
     *
     * @method updateTime
     * @param {Integer} time The time value in centiseconds
     * @chainable
     */
    Controller.prototype.updateTime = function(time){
        var centiseconds = metaScore.String.pad(parseInt(time % 100, 10), 2, '0', 'left'),
            seconds = metaScore.String.pad(parseInt((time / 100) % 60, 10), 2, '0', 'left'),
            minutes = metaScore.String.pad(parseInt((time / 6000), 10), 2, '0', 'left');

        this.timer.text(minutes +':'+ seconds +'.'+ centiseconds);
        
        return this;
    };

    /**
     * Set/Unset the draggable behaviour
     *
     * @method setDraggable
     * @param {Boolean} [draggable=true] Whether to activate or deactivate the draggable
     * @return {Draggable} The draggable behaviour
     */
    Controller.prototype.setDraggable = function(draggable){

        draggable = draggable !== false;

        if(this.getProperty('locked') && draggable){
            return false;
        }

        if(draggable && !this._draggable){
            this._draggable = new metaScore.Draggable({
                'target': this,
                'handle': this.child('.timer'),
                'limits': {
                    'top': 0,
                    'left': 0
                }
            });
        }
        else if(!draggable && this._draggable){
            this._draggable.destroy();
            delete this._draggable;
        }

        return this._draggable;

    };

    return Controller;

})();
/**
 * @module Player
 */

metaScore.namespace('player.component').Element = (function () {

    /**
     * An element component
     *
     * @class Controller
     * @namespace player.component
     * @extends player.Component
     * @constructor
     * @param {Object} configs Custom configs to override defaults
     * @param {Object} [configs.properties={...}} A list of the component properties as name/descriptor pairs
     */
    function Element(configs) {
        // call parent constructor
        Element.parent.call(this, configs);
    }

    metaScore.player.Component.extend(Element);

    Element.defaults = {
        'properties': {
            'name': {
                'type': 'Text',
                'configs': {
                    'label': metaScore.Locale.t('player.component.Element.name', 'Name')
                },
                'getter': function(skipDefault){
                    return this.data('name');
                },
                'setter': function(value){
                    this.data('name', value);
                }
            },
            'type': {
                'editable':false,
                'getter': function(skipDefault){
                    return this.data('type');
                },
                'setter': function(value){
                    this.data('type', value);
                }
            },
            'locked': {
                'type': 'Checkbox',
                'configs': {
                    'label': metaScore.Locale.t('player.component.Element.locked', 'Locked?')
                },
                'getter': function(skipDefault){
                    return this.data('locked') === "true";
                },
                'setter': function(value){
                    this.data('locked', value ? "true" : null);
                }
            },
            'x': {
                'type': 'Number',
                'configs': {
                    'label': metaScore.Locale.t('player.component.Element.x', 'X'),
                    'spinDirection': 'vertical'
                },
                'getter': function(skipDefault){
                    return parseInt(this.css('left'), 10);
                },
                'setter': function(value){
                    this.css('left', value +'px');
                }
            },
            'y': {
                'type': 'Number',
                'configs': {
                    'label': metaScore.Locale.t('player.component.Element.y', 'Y'),
                    'flipSpinButtons': true
                },
                'getter': function(skipDefault){
                    return parseInt(this.css('top'), 10);
                },
                'setter': function(value){
                    this.css('top', value +'px');
                }
            },
            'width': {
                'type': 'Number',
                'configs': {
                    'label': metaScore.Locale.t('player.component.Element.width', 'Width'),
                    'spinDirection': 'vertical'
                },
                'getter': function(skipDefault){
                    return parseInt(this.css('width'), 10);
                },
                'setter': function(value){
                    this.css('width', value +'px');
                }
            },
            'height': {
                'type': 'Number',
                'configs': {
                    'label': metaScore.Locale.t('player.component.Element.height', 'Height'),
                    'flipSpinButtons': true
                },
                'getter': function(skipDefault){
                    return parseInt(this.css('height'), 10);
                },
                'setter': function(value){
                    this.css('height', value +'px');
                }
            },
            'r-index': {
                'type': 'Number',
                'configs': {
                    'label': metaScore.Locale.t('player.component.Element.r-index', 'Reading index'),
                    'min': 0
                },
                'getter': function(skipDefault){
                    var value = parseInt(this.data('r-index'), 10);
                    return isNaN(value) ? null : value;
                },
                'setter': function(value){
                    this.data('r-index', value);
                }
            },
            'z-index': {
                'type': 'Number',
                'configs': {
                    'label': metaScore.Locale.t('player.component.Element.z-index', 'Display index')
                },
                'getter': function(skipDefault){
                    var value = parseInt(this.css('z-index', undefined, skipDefault), 10);
                    return isNaN(value) ? null : value;
                },
                'setter': function(value){
                    this.css('z-index', value);
                }
            },
            'background-color': {
                'type': 'Color',
                'configs': {
                    'label': metaScore.Locale.t('player.component.Element.background-color', 'Background color')
                },
                'getter': function(skipDefault){
                    return this.contents.css('background-color', undefined, skipDefault);
                },
                'setter': function(value){
                    this.contents.css('background-color', metaScore.Color.toCSS(value));
                }
            },
            'background-image': {
                'type': 'Image',
                'configs': {
                    'label': metaScore.Locale.t('player.component.Element.background-image', 'Background image'),
                    'resizeButton': true
                },
                'getter': function(skipDefault){
                    var value = this.contents.css('background-image', undefined, skipDefault);

                    if(value === 'none' || !metaScore.Var.is(value, "string")){
                        return null;
                    }
                    
                    value = value.replace(/^url\(["']?/, '');
                    value = value.replace(/["']?\)$/, '');
                    value = value.replace(document.baseURI, '');

                    return value;
                },
                'setter': function(value){
                    value = (value !== 'none' && metaScore.Var.is(value, "string") && (value.length > 0)) ? 'url('+ value +')' : null;
                    this.contents.css('background-image', value);
                }
            },
            'border-width': {
                'type': 'Number',
                'configs': {
                    'label': metaScore.Locale.t('player.component.Element.border-width', 'Border width'),
                    'min': 0
                },
                'getter': function(skipDefault){
                    var value = parseInt(this.contents.css('border-width', undefined, skipDefault), 10);
                    return isNaN(value) ? null : value;
                },
                'setter': function(value){
                    this.contents.css('border-width', value +'px');
                }
            },
            'border-color': {
                'type': 'Color',
                'configs': {
                    'label': metaScore.Locale.t('player.component.Element.border-color', 'Border color')
                },
                'getter': function(skipDefault){
                    return this.contents.css('border-color', undefined, skipDefault);
                },
                'setter': function(value){
                    this.contents.css('border-color', metaScore.Color.toCSS(value));
                }
            },
            'border-radius': {
                'type': 'BorderRadius',
                'configs': {
                    'label': metaScore.Locale.t('player.component.Element.border-radius', 'Border radius')
                },
                'getter': function(skipDefault){
                    return this.contents.css('border-radius', undefined, skipDefault);
                },
                'setter': function(value){
                    this.contents.css('border-radius', value);
                }
            },
            'opacity': {
                'type': 'Number',
                'configs': {
                    'label': metaScore.Locale.t('player.component.Element.opacity', 'Opacity'),
                    'min': 0,
                    'max': 1,
                    'step': 0.1
                },
                'getter': function(skipDefault){
                    return this.contents.css('opacity', undefined, skipDefault);
                },
                'setter': function(value){
                    this.contents.css('opacity', value);
                }
            },
            'start-time': {
                'type': 'Time',
                'configs': {
                    'label': metaScore.Locale.t('player.component.Element.start-time', 'Start time'),
                    'clearButton': true,
                    'inButton': true,
                    'outButton': true
                },
                'getter': function(skipDefault){
                    var value = parseFloat(this.data('start-time'));
                    return isNaN(value) ? null : value;
                },
                'setter': function(value){
                    this.data('start-time', isNaN(value) ? null : value);
                }
            },
            'end-time': {
                'type': 'Time',
                'configs': {
                    'label': metaScore.Locale.t('player.component.Element.end-time', 'End time'),
                    'clearButton': true,
                    'inButton': true,
                    'outButton': true
                },
                'getter': function(skipDefault){
                    var value = parseFloat(this.data('end-time'));
                    return isNaN(value) ? null : value;
                },
                'setter': function(value){
                    this.data('end-time', isNaN(value) ? null : value);
                }
            }
        }
    };

    /**
     * Setup the element's UI
     * 
     * @method setupUI
     * @private
     */
    Element.prototype.setupUI = function(){
        // call parent function
        Element.parent.prototype.setupUI.call(this);

        this.addClass('element');

        this.contents = new metaScore.Dom('<div/>', {'class': 'contents'})
            .appendTo(this);
    };

    /**
     * Get the page component this element belongs to
     *
     * @method getPage
     * @return {player.component.Page} The page
     */
    Element.prototype.getPage = function(){
        var dom = this.parents().get(0),
            page;

        if(dom){
            page = dom._metaScore;
        }
        
        return page;
    };

    /**
     * The cuepoint start event handler
     *
     * @method onCuePointStart
     * @private
     * @param {Event} evt The event object
     */
    Element.prototype.onCuePointStart = function(evt){
        this.addClass('active');
    };

    /**
     * The cuepoint stop event handler
     *
     * @method onCuePointStop
     * @private
     * @param {Event} evt The event object
     */
    Element.prototype.onCuePointStop = function(evt){
        this.removeClass('active');
    };

    /**
     * Set/Unset the draggable behaviour
     *
     * @method setDraggable
     * @param {Boolean} [draggable=true] Whether to activate or deactivate the draggable
     * @return {Draggable} The draggable behaviour
     */
    Element.prototype.setDraggable = function(draggable){

        draggable = draggable !== false;

        if(this.getProperty('locked') && draggable){
            return false;
        }

        if(draggable && !this._draggable){
            this._draggable = new metaScore.Draggable({
                'target': this,
                'handle': this
            });
        }
        else if(!draggable && this._draggable){
            this._draggable.destroy();
            delete this._draggable;
        }

        return this._draggable;

    };

    /**
     * Set/Unset the resizable behaviour
     *
     * @method setDraggable
     * @param {Boolean} [resizable=true] Whether to activate or deactivate the resizable
     * @return {Resizable} The resizable behaviour
     */
    Element.prototype.setResizable = function(resizable){

        resizable = resizable !== false;

        if(this.getProperty('locked') && resizable){
            return false;
        }

        if(resizable && !this._resizable){
            this._resizable = new metaScore.Resizable({
                'target': this
            });
        }
        else if(!resizable && this._resizable){
            this._resizable.destroy();
            delete this._resizable;
        }

        return this._resizable;

    };

    return Element;

})();
/**
 * @module Player
 */

metaScore.namespace('player.component').Media = (function () {

    /**
     * Fired when the media source is set
     *
     * @event sourcesset
     * @param {Object} media The media instance
     */
    var EVT_SOURCESSET = 'sourcesset';

    /**
     * Fired when the metadata has loaded
     *
     * @event loadedmetadata
     * @param {Object} media The media instance
     */
    var EVT_LOADEDMETADATA = 'loadedmetadata';

    /**
     * Fired when the media starts playing
     *
     * @event play
     * @param {Object} media The media instance
     */
    var EVT_PLAY = 'play';

    /**
     * Fired when the media is paused
     *
     * @event pause
     * @param {Object} media The media instance
     */
    var EVT_PAUSE = 'pause';

    /**
     * Fired when a seek operation begins
     *
     * @event seeking
     * @param {Object} media The media instance
     */
    var EVT_SEEKING = 'seeking';

    /**
     * Fired when a seek operation completes
     *
     * @event seeked
     * @param {Object} media The media instance
     */
    var EVT_SEEKED = 'seeked';

    /**
     * Fired when the media's time changed
     *
     * @event timeupdate
     * @param {Object} media The media instance
     */
    var EVT_TIMEUPDATE = 'timeupdate';

    /**
     * A media component
     *
     * @class Controller
     * @namespace player.component
     * @extends player.Component
     * @constructor
     * @param {Object} configs Custom configs to override defaults
     * @param {Object} [configs.properties={...}} A list of the component properties as name/descriptor pairs
     */
    function Media(configs){
        // call parent constructor
        Media.parent.call(this, configs);

        this.addClass('media').addClass(this.configs.type);

        this.el = new metaScore.Dom('<'+ this.configs.type +'></'+ this.configs.type +'>', {'preload': 'auto'})
            .addListener('loadedmetadata', metaScore.Function.proxy(this.onLoadedMetadata, this))
            .addListener('play', metaScore.Function.proxy(this.onPlay, this))
            .addListener('pause', metaScore.Function.proxy(this.onPause, this))
            .addListener('timeupdate', metaScore.Function.proxy(this.onTimeUpdate, this))
            .addListener('seeking', metaScore.Function.proxy(this.onSeeking, this))
            .addListener('seeked', metaScore.Function.proxy(this.onSeeked, this))
            .appendTo(this);

        this.dom = this.el.get(0);

        this.playing = false;
    }

    metaScore.player.Component.extend(Media);

    Media.defaults = {
        'type': 'audio',
        'useFrameAnimation': true,
        'properties': {
            'locked': {
                'type': 'Checkbox',
                'configs': {
                    'label': metaScore.Locale.t('player.component.Media.locked', 'Locked?')
                },
                'getter': function(skipDefault){
                    return this.data('locked') === "true";
                },
                'setter': function(value){
                    this.data('locked', value ? "true" : null);
                }
            },
            'x': {
                'type': 'Number',
                'configs': {
                    'label': metaScore.Locale.t('player.component.Media.x', 'X'),
                    'spinDirection': 'vertical'
                },
                'getter': function(skipDefault){
                    return parseInt(this.css('left'), 10);
                },
                'setter': function(value){
                    this.css('left', value +'px');
                }
            },
            'y': {
                'type': 'Number',
                'configs': {
                    'label': metaScore.Locale.t('player.component.Media.y', 'Y'),
                    'flipSpinButtons': true
                },
                'getter': function(skipDefault){
                    return parseInt(this.css('top'), 10);
                },
                'setter': function(value){
                    this.css('top', value +'px');
                },
            },
            'width': {
                'type': 'Number',
                'configs': {
                    'label': metaScore.Locale.t('player.component.Media.width', 'Width'),
                    'spinDirection': 'vertical'
                },
                'getter': function(skipDefault){
                    return parseInt(this.css('width'), 10);
                },
                'setter': function(value){
                    this.css('width', value +'px');
                }
            },
            'height': {
                'type': 'Number',
                'configs': {
                    'label': metaScore.Locale.t('player.component.Media.height', 'Height'),
                    'flipSpinButtons': true
                },
                'getter': function(skipDefault){
                    return parseInt(this.css('height'), 10);
                },
                'setter': function(value){
                    this.css('height', value +'px');
                }
            },
            'z-index': {
                'type': 'Number',
                'configs': {
                    'label': metaScore.Locale.t('player.component.Element.z-index', 'Display index')
                },
                'getter': function(skipDefault){
                    var value = parseInt(this.css('z-index', undefined, skipDefault), 10);
                    return isNaN(value) ? null : value;
                },
                'setter': function(value){
                    this.css('z-index', value);
                }
            },
            'background-color': {
                'type': 'Color',
                'configs': {
                    'label': metaScore.Locale.t('player.component.Block.background-color', 'Background color')
                },
                'getter': function(skipDefault){
                    return this.css('background-color', undefined, skipDefault);
                },
                'setter': function(value){                    
                    this.css('background-color', metaScore.Color.toCSS(value));
                }
            },
            'border-width': {
                'type': 'Number',
                'configs': {
                    'label': metaScore.Locale.t('player.component.Block.border-width', 'Border width'),
                    'min': 0
                },
                'getter': function(skipDefault){
                    var value = parseInt(this.css('border-width', undefined, skipDefault), 10);
                    return isNaN(value) ? null : value;
                },
                'setter': function(value){
                    this.css('border-width', value +'px');
                }
            },
            'border-color': {
                'type': 'Color',
                'configs': {
                    'label': metaScore.Locale.t('player.component.Block.border-color', 'Border color')
                },
                'getter': function(skipDefault){
                    return this.css('border-color', undefined, skipDefault);
                },
                'setter': function(value){
                    this.css('border-color', metaScore.Color.toCSS(value));
                }
            },
            'border-radius': {
                'type': 'BorderRadius',
                'configs': {
                    'label': metaScore.Locale.t('player.component.Media.border-radius', 'Border radius')
                },
                'getter': function(skipDefault){
                    return this.css('border-radius', undefined, skipDefault);
                },
                'setter': function(value){
                    this.css('border-radius', value);
                }
            }
        }
    };

    /**
     * Set the media sources
     *
     * @method setSources
     * @param {Array} sources The list of sources as objects with 'url' and 'mime' keys
     * @param {Boolean} [supressEvent=false] Whether to supress the sourcesset event
     * @chainable
     */
    Media.prototype.setSources = function(sources, supressEvent){
        var source_tags = '';

        metaScore.Array.each(sources, function(index, source) {
            source_tags += '<source src="'+ source.url +'" type="'+ source.mime +'"></source>';
        }, this);

        this.el.text(source_tags);

        this.dom.load();

        if(supressEvent !== true){
            this.triggerEvent(EVT_SOURCESSET, {'media': this});
        }

        return this;

    };

    /**
     * Get the value of the media's name property
     * 
     * @method getName
     * @return {String} The name
     */
    Media.prototype.getName = function(){
        return '[media]';
    };

    /**
     * The loadedmetadata event handler
     *
     * @method onLoadedMetadata
     * @private
     * @param {Event} evt The event object
     */
    Media.prototype.onLoadedMetadata = function(evt) {
        this.triggerEvent(EVT_LOADEDMETADATA, {'media': this});
    };

    /**
     * The play event handler
     *
     * @method onPlay
     * @private
     * @param {Event} evt The event object
     */
    Media.prototype.onPlay = function(evt) {
        this.playing = true;

        this.triggerEvent(EVT_PLAY, {'media': this});

        if(this.configs.useFrameAnimation){
            this.triggerTimeUpdate();
        }
    };

    /**
     * The pause event handler
     *
     * @method onPause
     * @private
     * @param {Event} evt The event object
     */
    Media.prototype.onPause = function(evt) {
        this.playing = false;

        this.triggerEvent(EVT_PAUSE, {'media': this});
    };

    /**
     * The timeupdate event handler
     *
     * @method onTimeUpdate
     * @private
     * @param {Event} evt The event object
     */
    Media.prototype.onTimeUpdate = function(evt){
        if(!this.configs.useFrameAnimation){
            this.triggerTimeUpdate(false);
        }
    };

    /**
     * The seeking event handler
     *
     * @method onSeeking
     * @private
     * @param {Event} evt The event object
     */
    Media.prototype.onSeeking = function(evt){
        this.triggerEvent(EVT_SEEKING, {'media': this});
    };

    /**
     * The seeked event handler
     *
     * @method onSeeked
     * @private
     * @param {Event} evt The event object
     */
    Media.prototype.onSeeked = function(evt){
        this.triggerEvent(EVT_SEEKED, {'media': this});
    };

    /**
     * Check whether the media is playing
     *
     * @method isPlaying
     * @return {Boolean} Whether the media is playing
     */
    Media.prototype.isPlaying = function() {
        return this.playing;
    };

    /**
     * Reset the media time
     *
     * @method reset
     * @chainable
     */
    Media.prototype.reset = function() {
        this.setTime(0);

        return this;
    };

    /**
     * Play the media
     *
     * @method play
     * @chainable
     */
    Media.prototype.play = function() {
        this.dom.play();

        return this;
    };

    /**
     * Pause the media
     *
     * @method pause
     * @chainable
     */
    Media.prototype.pause = function() {
        this.dom.pause();

        return this;
    };

    /**
     * Trigger the timeupdate event
     *
     * @method triggerTimeUpdate
     * @private
     * @param {Boolean} [loop=true] Whether to use requestAnimationFrame to trigger this method again
     * @chainable
     */
    Media.prototype.triggerTimeUpdate = function(loop) {
        if(loop !== false && this.isPlaying()){
            window.requestAnimationFrame(metaScore.Function.proxy(this.triggerTimeUpdate, this));
        }

        this.triggerEvent(EVT_TIMEUPDATE, {'media': this});
        
        return this;
    };

    /**
     * Set the media time
     *
     * @method setTime
     * @param {Number} time The time in centiseconds
     * @chainable
     */
    Media.prototype.setTime = function(time) {
        this.dom.currentTime = parseFloat(time) / 100;

        return this;
    };

    /**
     * Get the current media time
     *
     * @method getTime
     * @return {Number} The time in centiseconds
     */
    Media.prototype.getTime = function() {
        return Math.round(parseFloat(this.dom.currentTime) * 100);
    };

    /**
     * Get the media's duration
     *
     * @method getDuration
     * @return {Number} The duration in centiseconds
     */
    Media.prototype.getDuration = function() {
        return Math.round(parseFloat(this.dom.duration) * 100);
    };

    /**
     * Set/Unset the draggable behaviour
     *
     * @method setDraggable
     * @param {Boolean} [draggable=true] Whether to activate or deactivate the draggable
     * @return {Draggable} The draggable behaviour
     */
    Media.prototype.setDraggable = function(draggable){

        draggable = draggable !== false;

        if(this.getProperty('locked') && draggable){
            return false;
        }

        if(draggable && !this._draggable){
            this._draggable = new metaScore.Draggable({
                'target': this,
                'handle': this,
                'limits': {
                    'top': 0,
                    'left': 0
                }
            });
        }
        else if(!draggable && this._draggable){
            this._draggable.destroy();
            delete this._draggable;
        }

        return this._draggable;

    };

    /**
     * Set/Unset the resizable behaviour
     *
     * @method setDraggable
     * @param {Boolean} [resizable=true] Whether to activate or deactivate the resizable
     * @return {Resizable} The resizable behaviour
     */
    Media.prototype.setResizable = function(resizable){

        resizable = resizable !== false;

        if(this.getProperty('locked') && resizable){
            return false;
        }

        if(resizable && !this._resizable){
            this._resizable = new metaScore.Resizable({
                'target': this
            });
        }
        else if(!resizable && this._resizable){
            this._resizable.destroy();
            delete this._resizable;
        }

        return this._resizable;

    };

    return Media;

})();
/**
 * @module Player
 */

metaScore.namespace('player.component').Page = (function () {

    /**
     * Fired when an element is added
     *
     * @event elementadd
     * @param {Object} page The page instance
     * @param {Object} element The element instance
     */
    var EVT_ELEMENTADD = 'elementadd';

    /**
     * Fired when a cuepoint started
     *
     * @event cuepointstart
     */
    var EVT_CUEPOINTSTART = 'cuepointstart';

    /**
     * Fired when a cuepoint stops
     *
     * @event cuepointstop
     */
    var EVT_CUEPOINTSTOP = 'cuepointstop';

    /**
     * A page component
     *
     * @class Controller
     * @namespace player.component
     * @extends player.Component
     * @constructor
     * @param {Object} configs Custom configs to override defaults
     * @param {Object} [configs.properties={...}} A list of the component properties as name/descriptor pairs
     */
    function Page(configs) {
        // call parent constructor
        Page.parent.call(this, configs);
    }

    metaScore.player.Component.extend(Page);

    Page.defaults = {
        'properties': {
            'background-color': {
                'type': 'Color',
                'configs': {
                    'label': metaScore.Locale.t('player.component.Page.background-color', 'Background color')
                },
                'getter': function(skipDefault){
                    return this.css('background-color', undefined, skipDefault);
                },
                'setter': function(value){
                    this.css('background-color', metaScore.Color.toCSS(value));
                }
            },
            'background-image': {
                'type': 'Image',
                'configs': {
                    'label': metaScore.Locale.t('player.component.Page.background-image', 'Background image')
                },
                'getter': function(skipDefault){
                    var value = this.css('background-image', undefined, skipDefault);

                    if(value === 'none' || !metaScore.Var.is(value, "string")){
                        return null;
                    }
                    
                    value = value.replace(/^url\(["']?/, '');
                    value = value.replace(/["']?\)$/, '');
                    value = value.replace(document.baseURI, '');

                    return value;
                },
                'setter': function(value){
                    value = (value !== 'none' && metaScore.Var.is(value, "string") && (value.length > 0)) ? 'url('+ value +')' : null;
                    this.css('background-image', value);
                }
            },
            'start-time': {
                'type': 'Time',
                'configs': {
                    'label': metaScore.Locale.t('player.component.Page.start-time', 'Start time'),
                    'inButton': true,
                    'outButton': true
                },
                'getter': function(skipDefault){
                    var value = parseFloat(this.data('start-time'));
                    return isNaN(value) ? null : value;
                },
                'setter': function(value){
                    this.data('start-time', isNaN(value) ? null : value);
                }
            },
            'end-time': {
                'type': 'Time',
                'configs': {
                    'label': metaScore.Locale.t('player.component.Page.end-time', 'End time'),
                    'inButton': true,
                    'outButton': true
                },
                'getter': function(skipDefault){
                    var value = parseFloat(this.data('end-time'));
                    return isNaN(value) ? null : value;
                },
                'setter': function(value){
                    this.data('end-time', isNaN(value) ? null : value);
                }
            },
            'elements': {
                'editable': false,
                'getter': function(skipDefault){
                    var elements = [];

                    metaScore.Array.each(this.getElements(), function(index, element){
                        elements.push(element.getProperties(skipDefault));
                    }, this);

                    return elements;
                },
                'setter': function(value){
                    metaScore.Array.each(value, function(index, configs){
                        this.addElement(configs);
                    }, this);
                }
            }
        }
    };

    /**
     * Setup the page's UI
     * 
     * @method setupUI
     * @private
     */
    Page.prototype.setupUI = function(){
        // call parent function
        Page.parent.prototype.setupUI.call(this);

        this.addClass('page');
    };

    /**
     * Add an new element component to this page
     * 
     * @method addElement
     * @param {Object} configs Configs to use for the element (see {{#crossLink "player.component.Element}"}}{{/crossLink}})
     * @return {player.component.Element} The element
     */
    Page.prototype.addElement = function(configs, supressEvent){
        var element,
            existing = configs instanceof metaScore.player.component.Element;

        if(existing){
            element = configs;
            element.appendTo(this);
        }
        else{
            element = new metaScore.player.component.element[configs.type](metaScore.Object.extend({}, configs, {
                'container': this
            }));
        }

        if(supressEvent !== true){
            this.triggerEvent(EVT_ELEMENTADD, {'page': this, 'element': element, 'new': !existing});
        }

        return element;
    };

    /**
     * Get the block component this page belongs to
     * 
     * @method getBlock
     * @return {player.component.Block}
     */
    Page.prototype.getBlock = function(){
        var dom = this.parents().parents().get(0),
            block;

        if(dom){
            block = dom._metaScore;
        }

        return block;
    };

    /**
     * Get the element components that belong to this page
     * 
     * @method getElements
     * @return {Array} The list of elements
     */
    Page.prototype.getElements = function(){
        var elements = [];

        this.children('.element').each(function(index, dom){
            elements.push(dom._metaScore);
        });

        return elements;
    };

    /**
     * The cuepoint start event handler
     * 
     * @method onCuePointStart
     * @private
     * @param {Event} evt The event object
     */
    Page.prototype.onCuePointStart = function(evt){
        this.triggerEvent(EVT_CUEPOINTSTART);
    };

    /**
     * The cuepoint stop event handler
     * 
     * @method onCuePointStop
     * @private
     * @param {Event} evt The event object
     */
    Page.prototype.onCuePointStop = function(evt){
        this.triggerEvent(EVT_CUEPOINTSTOP);
    };

    return Page;

})();
/**
 * @module Player
 */

metaScore.namespace('player.component.element').Cursor = (function () {

    /**
     * Fired when a cursor is clicked, requesting a time update
     *
     * @event time
     * @param {Object} element The element instance
     * @param {Number} time The time value according to the click position
     */
    var EVT_TIME = 'time';

    /**
     * A cursor element
     *
     * @class Cursor
     * @namespace player.component.element
     * @extends player.component.Element
     * @constructor
     * @param {Object} configs Custom configs to override defaults
     * @param {Object} [configs.properties={...}} A list of the component properties as name/descriptor pairs
     */
    function Cursor(configs) {
        // call parent constructor
        Cursor.parent.call(this, configs);
    }

    metaScore.player.component.Element.extend(Cursor);

    Cursor.defaults = {
        'properties': metaScore.Object.extend({}, Cursor.parent.defaults.properties, {
            'start-time': {
                'type': 'Time',
                'configs': {
                    'label': metaScore.Locale.t('player.component.Element.start-time', 'Start time'),
                    'inButton': true,
                    'outButton': true
                },
                'getter': function(skipDefault){
                    var value = parseFloat(this.data('start-time'));
                    return isNaN(value) ? null : value;
                },
                'setter': function(value){
                    this.data('start-time', isNaN(value) ? null : value);
                }
            },
            'end-time': {
                'type': 'Time',
                'configs': {
                    'label': metaScore.Locale.t('player.component.Element.end-time', 'End time'),
                    'inButton': true,
                    'outButton': true
                },
                'getter': function(skipDefault){
                    var value = parseFloat(this.data('end-time'));
                    return isNaN(value) ? null : value;
                },
                'setter': function(value){
                    this.data('end-time', isNaN(value) ? null : value);
                }
            },
            'direction': {
                'type': 'Select',
                'configs': {
                    'label': metaScore.Locale.t('player.component.element.Cursor.direction', 'Direction'),
                    'options': [
                        {
                            'value': 'right',
                            'text': metaScore.Locale.t('player.component.element.Cursor.direction.right', 'Left > Right')
                        },
                        {
                            'value': 'left',
                            'text': metaScore.Locale.t('player.component.element.Cursor.direction.left', 'Right > Left')
                        },
                        {
                            'value': 'bottom',
                            'text': metaScore.Locale.t('player.component.element.Cursor.direction.bottom', 'Top > Bottom')
                        },
                        {
                            'value': 'top',
                            'text': metaScore.Locale.t('player.component.element.Cursor.direction.top', 'Bottom > Top')
                        }
                    ]
                },
                'getter': function(skipDefault){
                    return this.data('direction');
                },
                'setter': function(value){
                    this.data('direction', value);
                }
            },
            'acceleration': {
                'type': 'Number',
                'configs': {
                    'label': metaScore.Locale.t('player.component.element.Cursor.acceleration', 'Acceleration'),
                    'step': 0.01,
                    'min': 0.01
                },
                'getter': function(skipDefault){
                    var value = parseFloat(this.data('accel'));
                    return isNaN(value) ? 1 : value;
                },
                'setter': function(value){
                    this.data('accel', value);
                }
            },
            'cursor-width': {
                'type': 'Number',
                'configs': {
                    'label': metaScore.Locale.t('player.component.element.Cursor.cursor-width', 'Cursor width')
                },
                'getter': function(skipDefault){
                    var value = parseInt(this.cursor.css('width', undefined, skipDefault), 10);
                    return isNaN(value) ? null : value;
                },
                'setter': function(value){
                    this.cursor.css('width', value +'px');
                }
            },
            'cursor-color': {
                'type': 'Color',
                'configs': {
                    'label': metaScore.Locale.t('player.component.element.Cursor.cursor-color', 'Cursor color')
                },
                'getter': function(skipDefault){
                     return this.cursor.css('background-color', undefined, skipDefault);
                },
                'setter': function(value){
                    this.cursor.css('background-color', metaScore.Color.toCSS(value));
                }
            }
        })
    };

    /**
     * Setup the cursor's UI
     * 
     * @method setupUI
     * @private
     */
    Cursor.prototype.setupUI = function(){
        // call parent function
        Cursor.parent.prototype.setupUI.call(this);

        this.data('type', 'Cursor');

        this.cursor = new metaScore.Dom('<div/>', {'class': 'cursor'})
            .appendTo(this.contents);

        this.addListener('click', metaScore.Function.proxy(this.onClick, this));
    };

    /**
     * The click event handler
     *
     * @method onClick
     * @private
     * @param {Event} evt The event object
     */
    Cursor.prototype.onClick = function(evt){
        var pos, time,
            inTime, outTime,
            direction, acceleration,
            rect;

        inTime = this.getProperty('start-time');
        outTime = this.getProperty('end-time');
        direction = this.getProperty('direction');
        acceleration = this.getProperty('acceleration');
        rect = this.get(0).getBoundingClientRect();

        switch(direction){
            case 'left':
                pos = (rect.right - evt.clientX) / this.getProperty('width');
                break;

            case 'bottom':
                pos = (evt.clientY - rect.top) / this.getProperty('height');
                break;

            case 'top':
                pos = (rect.bottom - evt.clientY) / this.getProperty('height');
                break;

            default:
                pos = (evt.clientX - rect.left) / this.getProperty('width');
        }

        if(!acceleration || acceleration === 1){
            time = inTime + ((outTime - inTime) * pos);
        }
        else{
            time = inTime + ((outTime - inTime) * Math.pow(pos, 1/acceleration));
        }

        this.triggerEvent(EVT_TIME, {'element': this, 'value': time});
    };

    /**
     * The cuepoint update event handler
     *
     * @method onCuePointUpdate
     * @private
     * @param {Event} evt The event object
     */
    Cursor.prototype.onCuePointUpdate = function(evt){
        var width, height,
            curTime, inTime, outTime, pos,
            direction = this.getProperty('direction'),
            acceleration = this.getProperty('acceleration');

        curTime = evt.target.getMedia().getTime();
        inTime = this.getProperty('start-time');
        outTime = this.getProperty('end-time');

        if(!acceleration || acceleration === 1){
            pos = (curTime - inTime)    / (outTime - inTime);
        }
        else{
            pos = Math.pow((curTime - inTime) / (outTime - inTime), acceleration);
        }

        switch(direction){
            case 'left':
                width = this.getProperty('width');
                pos = Math.min(width * pos, width);
                this.cursor.css('right', pos +'px');
                break;

            case 'bottom':
                height = this.getProperty('height');
                pos = Math.min(height * pos, height);
                this.cursor.css('top', pos +'px');
                break;

            case 'top':
                height = this.getProperty('height');
                pos = Math.min(height * pos, height);
                this.cursor.css('bottom', pos +'px');
                break;

            default:
                width = this.getProperty('width');
                pos = Math.min(width * pos, width);
                this.cursor.css('left', pos +'px');
        }
    };

    return Cursor;

})();
/**
 * @module Player
 */

metaScore.namespace('player.component.element').Image = (function () {

    /**
     * An image element
     *
     * @class Cursor
     * @namespace player.component.element
     * @extends player.component.Element
     * @constructor
     * @param {Object} configs Custom configs to override defaults
     * @param {Object} [configs.properties={...}} A list of the component properties as name/descriptor pairs
     */
    function Image(configs) {
        // call parent constructor
        Image.parent.call(this, configs);
    }

    metaScore.player.component.Element.extend(Image);

    /**
     * Setup the image's UI
     * 
     * @method setupUI
     * @private
     */
    Image.prototype.setupUI = function(){
        // call parent function
        Image.parent.prototype.setupUI.call(this);

        this.data('type', 'Image');
    };

    return Image;

})();
/**
 * @module Player
 */

metaScore.namespace('player.component.element').Text = (function () {

    /**
     * Fired when a page link is clicked
     *
     * @event page
     * @param {Object} element The element instance
     * @param {String} block The block's name
     * @param {Integer} index The page index
     */
    var EVT_PAGE = 'page';

    /**
     * Fired when a play link is clicked
     *
     * @event play
     * @param {Object} element The element instance
     * @param {Number} inTime The start time
     * @param {Number} outTime The end time
     * @param {Integer} rIndex The reading index
     */
    var EVT_PLAY = 'play';

    /**
     * Fired when a block visibility link is clicked
     *
     * @event block_visibility
     * @param {Object} element The element instance
     * @param {String} block The block's name
     * @param {String} action The action to perform
     */
    var EVT_BLOCK_VISIBILITY = 'block_visibility';

    /**
     * A text element
     *
     * @class Cursor
     * @namespace player.component.element
     * @extends player.component.Element
     * @constructor
     * @param {Object} configs Custom configs to override defaults
     * @param {Object} [configs.properties={...}} A list of the component properties as name/descriptor pairs
     */
    function Text(configs) {
        // call parent constructor
        Text.parent.call(this, configs);

        this.addDelegate('a', 'click', metaScore.Function.proxy(this.onLinkClick, this));
    }

    metaScore.player.component.Element.extend(Text);

    Text.defaults = {
        'properties': metaScore.Object.extend({}, Text.parent.defaults.properties, {
            'text-locked': {
                'type': 'Checkbox',
                'configs': {
                    'label': metaScore.Locale.t('player.component.element.Text.locked', 'Text locked?')
                }
            },
            'text': {
                'editable':false,
                'getter': function(){
                    return this.contents.text();
                },
                'setter': function(value){
                    this.contents.text(value);
                }
            }
        })
    };

    /**
     * Setup the text's UI
     * 
     * @method setupUI
     * @private
     */
    Text.prototype.setupUI = function(){
        // call parent function
        Text.parent.prototype.setupUI.call(this);

        this.data('type', 'Text');
    };

    /**
     * The link click event handler
     *
     * @method onLinkClick
     * @private
     * @param {Event} evt The event object
     */
    Text.prototype.onLinkClick = function(evt){
        var link = evt.target,
            matches;

        if(!metaScore.Dom.is(link, 'a')){
            link = metaScore.Dom.closest(link, 'a');
        }

        if(link){
            if(matches = link.hash.match(/^#page=([^,]*),(\d+)$/)){
                this.triggerEvent(EVT_PAGE, {'element': this, 'block': decodeURIComponent(matches[1]), 'index': parseInt(matches[2])-1});
                evt.preventDefault();
            }
            else if(matches = link.hash.match(/^#play=(\d*\.?\d+),(\d*\.?\d+),(\d+)$/)){
                this.triggerEvent(EVT_PLAY, {'element': this, 'inTime': parseFloat(matches[1]), 'outTime': parseFloat(matches[2]) - 1, 'rIndex': parseInt(matches[3])});
            }
            else if(matches = link.hash.match(/^#(show|hide|toggle)Block=(.*)$/)){
                this.triggerEvent(EVT_BLOCK_VISIBILITY, {'element': this, 'block': decodeURIComponent(matches[2]), 'action': matches[1]});
            }
            else{
                window.open(link.href, '_blank');
            }

            evt.preventDefault();
        }

    };

    return Text;

})();
    // attach the metaScore object to the global scope
    global.metaScore = metaScore;

} (this));<|MERGE_RESOLUTION|>--- conflicted
+++ resolved
@@ -1,8 +1,4 @@
-<<<<<<< HEAD
-/*! metaScore - v0.9.1 - 2018-05-29 - Oussama Mubarak */
-=======
 /*! metaScore - v0.9.1 - 2018-06-01 - Oussama Mubarak */
->>>>>>> 5165e0d9
 ;(function (global) {
 "use strict";
 
@@ -136,11 +132,7 @@
      * @return {String} The revision identifier
      */
     getRevision: function(){
-<<<<<<< HEAD
-        return "69ee0f";
-=======
-        return "c31c46";
->>>>>>> 5165e0d9
+        return "f4466c";
     },
 
     /**
