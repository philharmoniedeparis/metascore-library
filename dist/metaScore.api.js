--- conflicted
+++ resolved
@@ -1,8 +1,4 @@
-<<<<<<< HEAD
-/*! metaScore - v0.9.1 - 2018-05-29 - Oussama Mubarak */
-=======
 /*! metaScore - v0.9.1 - 2018-06-01 - Oussama Mubarak */
->>>>>>> 5165e0d9
 /**
  * @module Player
  */
