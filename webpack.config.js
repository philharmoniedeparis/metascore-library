--- conflicted
+++ resolved
@@ -1,198 +1,191 @@
-const path = require("path");
-const git = require('git-rev-sync');
-const beep = require('beepbeep');
-const pckg = require('./package.json');
-
-const ExtractTextPlugin = require("extract-text-webpack-plugin");
-const CleanWebpackPlugin = require('clean-webpack-plugin');
-const CopyWebpackPlugin = require('copy-webpack-plugin');
-
-const LIB_NAME = pckg.name;
-const DIST = path.join(__dirname, "dist");
-
-class BeepPlugin{
-  apply(compiler){
-    compiler.hooks.done.tap('BeepPlugin', (stats) => {
-      if(stats.compilation.errors && stats.compilation.errors.length){
-        beep(2);
-      }
-      else{
-        beep();
-      }
-    });
-  }
-}
-
-class ShellPlugin{
-  constructor(options){
-    this.options = options;
-  }
-
-  apply(compiler){
-    var exec = require('child_process').exec;
-
-    if('onBuildStart' in this.options){
-      compiler.hooks.compilation.tap('ShellPlugin', (compilation) => {
-        this.options.onBuildStart.forEach((script) => {
-          exec(script, (err, stdout, stderr) => {
-            if (stdout) process.stdout.write(stdout);
-            if (stderr) process.stderr.write(stderr);
-          });
-        });
-
-        this.options.onBuildStart = [];
-      });
-    }
-
-    if('onBuildEnd' in this.options){
-      compiler.hooks.afterEmit.tap('ShellPlugin', (compilation) => {
-        this.options.onBuildEnd.forEach((script) => {
-          exec(script, (err, stdout, stderr) => {
-            if (stdout) process.stdout.write(stdout);
-            if (stderr) process.stderr.write(stderr);
-          });
-        });
-
-        this.options.onBuildEnd = [];
-      });
-    }
-
-    if('onBuildExit' in this.options){
-      compiler.hooks.done.tap('ShellPlugin', (compilation) => {
-        this.options.onBuildExit.forEach((script) => {
-          exec(script, (err, stdout, stderr) => {
-            if (stdout) process.stdout.write(stdout);
-            if (stderr) process.stderr.write(stderr);
-          });
-        });
-      });
-    }
-  }
-}
-
-module.exports = {
-    mode: 'production',
-    bail: true,
-    entry: {
-        Player: ['babel-polyfill', './src/js/polyfills', './src/js/Player'],
-        Editor: ['babel-polyfill', './src/js/polyfills', './src/js/Editor'],
-        API: ['./src/js/polyfills', './src/js/API']
-    },
-    devtool: "source-map",
-    output: {
-        filename: LIB_NAME +'.[name].js',
-        path: DIST,
-        library: [LIB_NAME, "[name]"],
-        libraryTarget: 'var',
-        libraryExport: 'default'
-    },
-<<<<<<< HEAD
-    resolve: {
-      alias: {
-        'MediaElement': path.resolve(__dirname, 'node_modules/mediaelement/build')
-      }
-=======
-    watchOptions: {
-      ignored: /src\/i18n/
->>>>>>> d695f102
-    },
-    module: {
-      rules: [
-        {
-           // Lint JS files
-          test: /\.js$/,
-          exclude: /node_modules/,
-          use: [
-            {
-              loader: "babel-loader"
-            },
-            {
-              loader: "eslint-loader",
-              options: {
-                failOnWarning: false,
-                failOnError: true,
-              },
-            },
-            {
-              loader: 'string-replace-loader',
-              options: {
-                multiple: [
-                  {
-                    search: '[[VERSION]]',
-                    replace: pckg.version,
-                  },
-                  {
-                    search: '[[REVISION]]',
-                    replace: git.short(),
-                  },
-                ]
-              }
-            }
-          ],
-        },
-        {
-           // compiles Less to CSS
-          test: /\.(css|less)$/,
-          use: ExtractTextPlugin.extract({
-            fallback: 'style-loader',
-            use: [
-              {
-                loader: 'css-loader',
-                options: {
-                  importLoaders: 1
-                }
-              },
-              {
-                loader: 'postcss-loader',
-                options: {
-                  plugins: () => [
-                    require('autoprefixer')({
-                      browsers: ['last 4 versions']
-                    })
-                  ]
-                }
-              },
-              'less-loader'
-            ],
-          })
-        },
-        {
-          // pack images
-          test: /\.(gif|png|jpe?g|svg)$/i,
-          use: [
-            {
-              loader: 'file-loader',
-              options: {
-                context: './src',
-                name: '[path][name].[ext]?[hash]'
-              }
-            },
-            {
-              loader: 'image-webpack-loader',
-              options: {
-                bypassOnDebug: true, // webpack@1.x
-                disable: true, // webpack@2.x and newer
-              },
-            },
-          ],
-        }
-      ],
-    },
-    plugins: [
-      new CleanWebpackPlugin(DIST),
-      new ExtractTextPlugin({
-        filename: LIB_NAME +'.[name].css'
-      }),
-      new ShellPlugin({
-        //onBuildEnd: [],
-        onBuildExit: [
-          'echo "Extracting i18n" && npm run i18n && echo "Copying files to Drupal" && npm run drupal'
-        ]
-      }),
-      new CopyWebpackPlugin([{
-        from: './src/i18n/',
-        to: './i18n/'
-      }]),
-      new BeepPlugin()
-    ]
+const path = require("path");
+const git = require('git-rev-sync');
+const beep = require('beepbeep');
+const pckg = require('./package.json');
+
+const ExtractTextPlugin = require("extract-text-webpack-plugin");
+const CleanWebpackPlugin = require('clean-webpack-plugin');
+const CopyWebpackPlugin = require('copy-webpack-plugin');
+
+const LIB_NAME = pckg.name;
+const DIST = path.join(__dirname, "dist");
+
+class BeepPlugin{
+  apply(compiler){
+    compiler.hooks.done.tap('BeepPlugin', (stats) => {
+      if(stats.compilation.errors && stats.compilation.errors.length){
+        beep(2);
+      }
+      else{
+        beep();
+      }
+    });
+  }
+}
+
+class ShellPlugin{
+  constructor(options){
+    this.options = options;
+  }
+
+  apply(compiler){
+    var exec = require('child_process').exec;
+
+    if('onBuildStart' in this.options){
+      compiler.hooks.compilation.tap('ShellPlugin', (compilation) => {
+        this.options.onBuildStart.forEach((script) => {
+          exec(script, (err, stdout, stderr) => {
+            if (stdout) process.stdout.write(stdout);
+            if (stderr) process.stderr.write(stderr);
+          });
+        });
+
+        this.options.onBuildStart = [];
+      });
+    }
+
+    if('onBuildEnd' in this.options){
+      compiler.hooks.afterEmit.tap('ShellPlugin', (compilation) => {
+        this.options.onBuildEnd.forEach((script) => {
+          exec(script, (err, stdout, stderr) => {
+            if (stdout) process.stdout.write(stdout);
+            if (stderr) process.stderr.write(stderr);
+          });
+        });
+
+        this.options.onBuildEnd = [];
+      });
+    }
+
+    if('onBuildExit' in this.options){
+      compiler.hooks.done.tap('ShellPlugin', (compilation) => {
+        this.options.onBuildExit.forEach((script) => {
+          exec(script, (err, stdout, stderr) => {
+            if (stdout) process.stdout.write(stdout);
+            if (stderr) process.stderr.write(stderr);
+          });
+        });
+      });
+    }
+  }
+}
+
+module.exports = {
+    mode: 'production',
+    bail: true,
+    entry: {
+        Player: ['babel-polyfill', './src/js/polyfills', './src/js/Player'],
+        Editor: ['babel-polyfill', './src/js/polyfills', './src/js/Editor'],
+        API: ['./src/js/polyfills', './src/js/API']
+    },
+    devtool: "source-map",
+    output: {
+        filename: LIB_NAME +'.[name].js',
+        path: DIST,
+        library: [LIB_NAME, "[name]"],
+        libraryTarget: 'var',
+        libraryExport: 'default'
+    },
+    watchOptions: {
+      ignored: /src\/i18n/
+    },
+    module: {
+      rules: [
+        {
+           // Lint JS files
+          test: /\.js$/,
+          exclude: /node_modules/,
+          use: [
+            {
+              loader: "babel-loader"
+            },
+            {
+              loader: "eslint-loader",
+              options: {
+                failOnWarning: false,
+                failOnError: true,
+              },
+            },
+            {
+              loader: 'string-replace-loader',
+              options: {
+                multiple: [
+                  {
+                    search: '[[VERSION]]',
+                    replace: pckg.version,
+                  },
+                  {
+                    search: '[[REVISION]]',
+                    replace: git.short(),
+                  },
+                ]
+              }
+            }
+          ],
+        },
+        {
+           // compiles Less to CSS
+          test: /\.(css|less)$/,
+          use: ExtractTextPlugin.extract({
+            fallback: 'style-loader',
+            use: [
+              {
+                loader: 'css-loader',
+                options: {
+                  importLoaders: 1
+                }
+              },
+              {
+                loader: 'postcss-loader',
+                options: {
+                  plugins: () => [
+                    require('autoprefixer')({
+                      browsers: ['last 4 versions']
+                    })
+                  ]
+                }
+              },
+              'less-loader'
+            ],
+          })
+        },
+        {
+          // pack images
+          test: /\.(gif|png|jpe?g|svg)$/i,
+          use: [
+            {
+              loader: 'file-loader',
+              options: {
+                context: './src',
+                name: '[path][name].[ext]?[hash]'
+              }
+            },
+            {
+              loader: 'image-webpack-loader',
+              options: {
+                bypassOnDebug: true, // webpack@1.x
+                disable: true, // webpack@2.x and newer
+              },
+            },
+          ],
+        }
+      ],
+    },
+    plugins: [
+      new CleanWebpackPlugin(DIST),
+      new ExtractTextPlugin({
+        filename: LIB_NAME +'.[name].css'
+      }),
+      new ShellPlugin({
+        //onBuildEnd: [],
+        onBuildExit: [
+          'echo "Extracting i18n" && npm run i18n && echo "Copying files to Drupal" && npm run drupal'
+        ]
+      }),
+      new CopyWebpackPlugin([{
+        from: './src/i18n/',
+        to: './i18n/'
+      }]),
+      new BeepPlugin()
+    ]
   };